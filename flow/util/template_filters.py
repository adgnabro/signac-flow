# Copyright (c) 2018 The Regents of the University of Michigan
# All rights reserved.
# This software is licensed under the BSD 3-Clause License.
"""Provide jinja2 template environment filter functions."""
from math import ceil


def identical(iterable):
    """Check that all elements of an iterator are identical"""
    return len(set(iterable)) <= 1


<<<<<<< HEAD
def format_timedelta(delta):
=======
def format_timedelta(delta, style='HH:MM:SS'):
>>>>>>> eb3a9693
    "Format a time delta for interpretation by schedulers."
    if isinstance(delta, int) or isinstance(delta, float):
        import datetime
        delta = datetime.timedelta(hours=delta)
    hours, r = divmod(delta.seconds, 3600)
    minutes, seconds = divmod(r, 60)
    hours += delta.days * 24
    if style == 'HH:MM:SS':
        return "{:0>2}:{:0>2}:{:0>2}".format(hours, minutes, seconds)
    elif style == 'HH:MM':
        return "{:0>2}:{:0>2}".format(hours, minutes)
    else:
        raise NotImplementedError('Unsupported style in format_timedelta.')


def with_np_offset(operations):
    """Add the np_offset variable to the operations' directives."""
    offset = 0
    for operation in operations:
        operation.directives.setdefault('np_offset', offset)
        offset += operation.directives['np']
    return operations


def check_utilization(nn, np, cpn, threshold=0.9):
    """Check whether the calculated node utilization is below threshold.

    This function raises a :class:`RuntimeError` if the calculated
    node utilization is below the given threshold or if the number
    of calculated required nodes is zero.

    :param nn:
        number of nodes
    :param np:
        number of processing units (CPU/GPU etc.)
    :param cpn:
        number of available processing units per node
    :param threshold:
        The required node utilization.
    :raises RuntimeError:
        If the number of nodes is zero or if the utilization
        is below the given threshold.
    :returns:
        The number of calculated nodes.
    """
    assert 0 <= threshold <= 1.0
    if nn == 0:
        raise RuntimeError("The number of required nodes is zero!")
    utilization = np / (nn * cpn)
    if utilization < threshold:
        raise RuntimeError(
            "Bad utilization: {:.0%} [#nodes={} #(cpu|#gpu)={}, #(cpu|gpu)/node={}]!".format(
                utilization, nn, np, cpn))
    else:
        return nn


def calc_num_nodes(np, cpn=1, threshold=0):
    """Calculate the number of required nodes.

    :param np:
        number of processing units (CPU/GPU etc.)
    :param cpn:
        number of available processing units per node
    :param threshold:
        (optional) The required node utilization.
        The default is 0, meaning no check.
    :returns:
        The number of required nodes.
    :raises RuntimeError:
        If the calculated node utilization is below the given threshold.
    """
    nn = int(ceil(np / cpn))
    return check_utilization(nn, np, cpn, threshold)<|MERGE_RESOLUTION|>--- conflicted
+++ resolved
@@ -10,11 +10,7 @@
     return len(set(iterable)) <= 1
 
 
-<<<<<<< HEAD
-def format_timedelta(delta):
-=======
 def format_timedelta(delta, style='HH:MM:SS'):
->>>>>>> eb3a9693
     "Format a time delta for interpretation by schedulers."
     if isinstance(delta, int) or isinstance(delta, float):
         import datetime
