# Copyright (c) 2017 The Regents of the University of Michigan
# All rights reserved.
# This software is licensed under the BSD 3-Clause License.
"""Workflow management based on the signac framework.

The signac-flow package provides the basic infrastructure to easily
configure and implement a workflow to operate on a signac_ data space.

.. _signac: https://signac.readthedocs.io
"""
from . import environment
from . import scheduler
from . import manage
<<<<<<< HEAD
from . project import FlowProject
from . import graph
=======
from .project import FlowProject
from .graph import FlowGraph
>>>>>>> de4246bb

__version__ = '0.3.3'

__all__ = [
    'environment',
    'scheduler',
    'manage',
    'FlowProject'
<<<<<<< HEAD
    'graph',
=======
    'FlowGraph',
>>>>>>> de4246bb
]<|MERGE_RESOLUTION|>--- conflicted
+++ resolved
@@ -11,13 +11,8 @@
 from . import environment
 from . import scheduler
 from . import manage
-<<<<<<< HEAD
-from . project import FlowProject
-from . import graph
-=======
 from .project import FlowProject
 from .graph import FlowGraph
->>>>>>> de4246bb
 
 __version__ = '0.3.3'
 
@@ -26,9 +21,5 @@
     'scheduler',
     'manage',
     'FlowProject'
-<<<<<<< HEAD
-    'graph',
-=======
     'FlowGraph',
->>>>>>> de4246bb
 ]