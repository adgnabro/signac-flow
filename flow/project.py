# Copyright (c) 2019 The Regents of the University of Michigan
# All rights reserved.
# This software is licensed under the BSD 3-Clause License.
"""Workflow definition with the FlowProject.

The FlowProject is a signac Project that allows the user to define a workflow.
"""
import argparse
import contextlib
import datetime
import functools
import inspect
import json
import logging
import multiprocessing
import os
import random
import re
import subprocess
import sys
import threading
import time
import traceback
import warnings
from collections import Counter, OrderedDict, defaultdict
from copy import deepcopy
<<<<<<< HEAD
from itertools import islice
from itertools import count
from itertools import groupby
from itertools import chain
=======
from enum import IntFlag
>>>>>>> bd2cc898
from hashlib import sha1
from itertools import count, groupby, islice
from multiprocessing import Event, Pool, TimeoutError, cpu_count
from multiprocessing.pool import ThreadPool

import jinja2
import signac
from deprecation import deprecated
from jinja2 import TemplateNotFound as Jinja2TemplateNotFound
from signac.contrib.filterparse import parse_filter_arg
from signac.contrib.hashing import calc_id
from signac.contrib.project import JobsCursor
from tqdm import tqdm

from .aggregates import get_aggregate_id
from .aggregates import aggregator
from .aggregates import _DefaultAggregateStore
from .environment import get_environment
from .errors import (
    ConfigKeyError,
    NoSchedulerError,
    SubmitError,
    TemplateError,
    UserConditionError,
    UserOperationError,
)
from .labels import _is_label_func, classlabel, label, staticlabel
from .render_status import Renderer as StatusRenderer
from .scheduling.base import ClusterJob, JobStatus
from .scheduling.status import update_status
from .util import config as flow_config
from .util import template_filters as tf
from .util.misc import (
    TrackGetItemDict,
    _positive_int,
    add_cwd_to_environment_pythonpath,
    roundrobin,
    switch_to_directory,
    to_hashable,
)
from .util.translate import abbreviate, shorten
from .version import __version__

logger = logging.getLogger(__name__)


# The TEMPLATE_HELP can be shown with the --template-help option available to all
# command line sub commands that use the templating system.
TEMPLATE_HELP = """Execution and submission scripts are generated with the jinja2 template files.
Standard files are shipped with the package, but maybe replaced or extended with
custom templates provided within a project.
The default template directory can be configured with the 'template_dir' configuration
variable, for example in the project configuration file. The current template directory is:
{template_dir}

All template variables can be placed within a template using the standard jinja2
syntax, e.g., the project root directory can be written like this: {{{{ project._rd }}}}.
The available template variables are:
{template_vars}

Filter functions can be used to format template variables in a specific way.
For example: {{{{ project.get_id() | capitalize }}}}.

The available filters are:
{filters}"""

_FMT_SCHEDULER_STATUS = {
    JobStatus.unknown: "U",
    JobStatus.registered: "R",
    JobStatus.inactive: "I",
    JobStatus.submitted: "S",
    JobStatus.held: "H",
    JobStatus.queued: "Q",
    JobStatus.active: "A",
    JobStatus.error: "E",
    JobStatus.dummy: " ",
}


class IgnoreConditions(IntFlag):
    """Flags that determine which conditions are used to determine job eligibility.

    The options include:
        * IgnoreConditions.NONE: check all conditions
        * IgnoreConditions.PRE: ignore pre conditions
        * IgnoreConditions.POST: ignore post conditions
        * IgnoreConditions.ALL: ignore all conditions
    """

    # This operator must be defined since IntFlag simply performs an integer
    # bitwise not on the underlying enum value, which is problematic in
    # twos-complement arithmetic. What we want is to only flip valid bits.

    def __invert__(self):
        # Compute the largest number of bits used to represent one of the flags
        # so that we can XOR the appropriate number.
        max_bits = len(bin(max([elem.value for elem in type(self)]))) - 2
        return self.__class__((2 ** max_bits - 1) ^ self._value_)

    NONE = 0
    PRE = 1
    POST = 2
    ALL = PRE | POST

    def __str__(self):
        return {
            IgnoreConditions.PRE: "pre",
            IgnoreConditions.POST: "post",
            IgnoreConditions.ALL: "all",
            IgnoreConditions.NONE: "none",
        }[self]


class _IgnoreConditionsConversion(argparse.Action):
    def __init__(self, option_strings, dest, nargs=None, **kwargs):
        if nargs is not None:
            raise ValueError("nargs not allowed")
        super().__init__(option_strings, dest, **kwargs)

    def __call__(self, parser, namespace, values, option_string=None):
        setattr(namespace, self.dest, getattr(IgnoreConditions, values.upper()))


class _condition:
    # This counter should be incremented each time a "never" condition
    # is created, and the value should be used as the tag for that
    # condition to ensure that no pair of "never" conditions
    # are found to be equal by the graph detection algorithm.
    current_arbitrary_tag = 0

    def __init__(self, condition, tag=None):
        """Add tag to differentiate built-in conditions during graph detection."""

        if tag is None:
            try:
                tag = condition.__code__.co_code
            except AttributeError:
                logger.warning(f"Condition {condition} could not autogenerate tag.")
        condition._flow_tag = tag
        self.condition = condition

    @classmethod
    def isfile(cls, filename):
        "True if the specified file exists for this job."

        def _isfile(*jobs):
            return all(job.isfile(filename) for job in jobs)

        return cls(_isfile, "isfile_" + filename)

    @classmethod
    def true(cls, key):
        """True if the specified key is present in the job document and
        evaluates to True."""

        def _document(*jobs):
            return all(job.document.get(key, False) for job in jobs)

        return cls(_document, "true_" + key)

    @classmethod
    def false(cls, key):
        """True if the specified key is present in the job document and
        evaluates to False."""

        def _no_document(*jobs):
            return all(not job.document.get(key, False) for job in jobs)

        return cls(_no_document, "false_" + key)

    @classmethod
    def never(cls, func):
        "Returns False."
        cls.current_arbitrary_tag += 1
        return cls(lambda _: False, str(cls.current_arbitrary_tag))(func)

    @classmethod
    def not_(cls, condition):
        """Returns ``not condition(job)`` for the provided condition function."""

        def _not(*jobs):
            return not condition(*jobs)

        return cls(_not, b"not_" + condition.__code__.co_code)


def _create_all_metacondition(condition_dict, *other_funcs):
    """Standard function for generating aggregate metaconditions that require
    *all* provided conditions to be met. The resulting metacondition is
    constructed with appropriate information for graph detection."""
    condition_list = [c for f in other_funcs for c in condition_dict[f]]

    def _flow_metacondition(*jobs):
        return all(c(*jobs) for c in condition_list)

    _flow_metacondition._composed_of = condition_list
    return _flow_metacondition


def _make_bundles(operations, size=None):
    """Utility function for the generation of bundles.

    This function splits an iterable of operations into equally
    sized bundles and a possibly smaller final bundle.
    """
    n = None if size == 0 else size
    operations = iter(operations)
    while True:
        b = list(islice(operations, n))
        if b:
            yield b
        else:
            break


class _JobOperation:
    """This class represents the information needed to execute one group for one job.

    The execution or submission of a :py:class:`FlowGroup` uses a passed-in command
    which can either be a string or function with no arguments that returns a shell
    executable command.  The shell executable command won't be used if it is
    determined that the group can be executed without forking.

    .. note::

        This class is used by the :class:`~.FlowGroup` class for the execution and
        submission process and should not be instantiated by users themselves.

    :param id:
        The id of this _JobOperation instance. The id should be unique.
    :type id:
        str
    :param name:
        The name of the _JobOperation.
    :type name:
        str
    :param jobs:
        The jobs associated with this operation.
    :type jobs:
        tuple of :class:`signac.contrib.job.Job`
    :param cmd:
        The command that executes this operation. Can be a callable that when
        evaluated returns a string.
    :type cmd:
        callable or str
    :param directives:
        A :class:`flow.directives._Directives` object of additional parameters
        that provide instructions on how to execute this operation, e.g.,
        specifically required resources.
    :type directives:
        :class:`flow.directives._Directives`
    """

    def __init__(self, id, name, jobs, cmd, directives=None):
        self._id = id
        self.name = name
        self._jobs = jobs
        if not (callable(cmd) or isinstance(cmd, str)):
            raise ValueError("JobOperation cmd must be a callable or string.")
        self._cmd = cmd

        # Keys which were explicitly set by the user, but are not evaluated by the
        # template engine are cause for concern and might hint at a bug in the template
        # script or ill-defined directives. We are therefore keeping track of all
        # keys set by the user and check whether they have been evaluated by the template
        # script engine later.
        keys_set_by_user = set(directives._user_directives)

        # We use a special dictionary that allows us to track all keys that have been
        # evaluated by the template engine and compare them to those explicitly set
        # by the user. See also comment above.
        self.directives = TrackGetItemDict(
            {key: value for key, value in directives.items()}
        )
        self.directives._keys_set_by_user = keys_set_by_user

    def __str__(self):
        assert len(self._jobs) > 0
        max_len = 3
        min_len_unique_id = self._jobs[0]._project.min_len_unique_id()
        if len(self._jobs) > max_len:
            shown = self._jobs[:max_len - 2] + ('...',) + self._jobs[-1:]
        else:
            shown = self._jobs
        return f"{self.name}[#{len(self._jobs)}]" \
               f"({', '.join([str(element)[:min_len_unique_id] for element in shown])})"

    def __repr__(self):
        return "{type}(name='{name}', jobs='{jobs}', cmd={cmd}, directives={directives})".format(
            type=type(self).__name__,
            name=self.name,
            jobs="[" + " ,".join(map(repr, self._jobs)) + "]",
            cmd=repr(self.cmd),
            directives=self.directives,
        )

    def __hash__(self):
        return int(sha1(self.id.encode("utf-8")).hexdigest(), 16)

    def __eq__(self, other):
        return self.id == other.id

    @property
    def id(self):
        return self._id

    @property
    def cmd(self):
        if callable(self._cmd):
            # We allow cmd to be 'lazy' or an unevaluated function because
            # in cases where a user uses the Python API without specifying
            # a project entrypoint, running many operations is still valid.
            # If we need to fork this will fail to generate a command and
            # error, but not until then. If we don't fork then nothing errors,
            # and the user gets the expected result.
            return self._cmd()
        else:
            return self._cmd

    def set_status(self, value):
        "Store the operation's status."
        # Since #324 doesn't include actual aggregation, it is guaranteed that the length
        # of self._jobs is equal to 1, hence we won't be facing the problem for lost
        # aggregates. #335 introduces the concept of storing aggregates which will
        # help retrieve the information of lost aggregates. The storage of aggregates
        # will be similar to bundles hence no change will be made to this method.
        # This comment should be removed after #335 gets merged.
        self._jobs[0]._project.document.setdefault("_status", dict())[self.id] = int(
            value
        )

    def get_status(self):
        "Retrieve the operation's last known status."
        try:
            return JobStatus(self._jobs[0]._project.document["_status"][self.id])
        except KeyError:
            return JobStatus.unknown


@deprecated(deprecated_in="0.11", removed_in="0.13", current_version=__version__)
class JobOperation(_JobOperation):
    """This class represents the information needed to execute one group for one job.

    The execution or submission of a :py:class:`FlowGroup` uses a passed-in command
    which can either be a string or function with no arguments that returns a shell
    executable command.  The shell executable command won't be used if it is
    determined that the group can be executed without forking.

    .. note::

        This class is used by the :class:`~.FlowGroup` class for the execution and
        submission process and should not be instantiated by users themselves.

    :param id:
        The id of this JobOperation instance. The id should be unique.
    :type id:
        str
    :param name:
        The name of the JobOperation.
    :type name:
        str
    :param job:
        The job associated with this operation.
    :type job:
        :class:`signac.contrib.job.Job`
    :param cmd:
        The command that executes this operation. Can be a callable that when
        evaluated returns a string.
    :type cmd:
        callable or str
    :param directives:
        A dictionary of additional parameters that provide instructions on how
        to execute this operation, e.g., specifically required resources.
    :type directives:
        :class:`flow.directives._Directives`
    """

    def __init__(self, id, name, job, cmd, directives=None):
        self._id = id
        self.name = name
        self._jobs = (job,)
        if not (callable(cmd) or isinstance(cmd, str)):
            raise ValueError("JobOperation cmd must be a callable or string.")
        self._cmd = cmd

        if directives is None:
            directives = job._project._environment._get_default_directives()
        else:
            directives = dict(directives)  # explicit copy

        # Keys which were explicitly set by the user, but are not evaluated by the
        # template engine are cause for concern and might hint at a bug in the template
        # script or ill-defined directives. We are therefore keeping track of all
        # keys set by the user and check whether they have been evaluated by the template
        # script engine later.
        keys_set_by_user = set(directives)

        # We use a special dictionary that allows us to track all keys that have been
        # evaluated by the template engine and compare them to those explicitly set
        # by the user. See also comment above.
        self.directives = TrackGetItemDict(
            {key: value for key, value in directives.items()}
        )
        self.directives._keys_set_by_user = keys_set_by_user

    @property
    def job(self):
        assert len(self._jobs) == 1
        return self._jobs[0]

    def __repr__(self):
        return "{type}(name='{name}', job='{job}', cmd={cmd}, directives={directives})".format(
            type=type(self).__name__,
            name=self.name,
            job=repr(self._jobs[0]),
            cmd=repr(self.cmd),
            directives=self.directives,
        )


class _SubmissionJobOperation(_JobOperation):
    R"""This class represents the information needed to submit one group for one job.

    This class extends :py:class:`_JobOperation` to include a set of groups
    that will be executed via the "run" command. These groups are known at
    submission time.

    :param \*args:
        Passed to the constructor of :py:class:`_JobOperation`.
    :param eligible_operations:
        A list of :py:class:`_JobOperation` that will be executed when this
        submitted job is executed.
    :type eligible_operations:
        list
    :param operations_with_unmet_preconditions:
        A list of :py:class:`_JobOperation` that will not be executed in the
        first pass of :meth:`FlowProject.run` due to unmet preconditions. These
        operations may be executed in subsequent iterations of the run loop.
    :type operations_with_unmet_preconditions:
        list
    :param operations_with_met_postconditions:
        A list of :py:class:`_JobOperation` that will not be executed in the
        first pass of :meth:`FlowProject.run` because all postconditions are
        met. These operations may be executed in subsequent iterations of the
        run loop.
    :type operations_with_met_postconditions:
        list
    :param \*\*kwargs:
        Passed to the constructor of :py:class:`_JobOperation`.
    """

    def __init__(
        self,
        *args,
        eligible_operations=None,
        operations_with_unmet_preconditions=None,
        operations_with_met_postconditions=None,
        **kwargs,
    ):
        super().__init__(*args, **kwargs)

        if eligible_operations is None:
            self.eligible_operations = []
        else:
            self.eligible_operations = eligible_operations

        if operations_with_unmet_preconditions is None:
            self.operations_with_unmet_preconditions = []
        else:
            self.operations_with_unmet_preconditions = (
                operations_with_unmet_preconditions
            )

        if operations_with_met_postconditions is None:
            self.operations_with_met_postconditions = []
        else:
            self.operations_with_met_postconditions = operations_with_met_postconditions


class _FlowCondition:
    """A _FlowCondition represents a condition as a function of a signac job.

    The __call__() function of a _FlowCondition object may return either True
    or False, representing whether the condition is met or not.
    This can be used to build a graph of conditions and operations.

    :param callback:
        A callable with one positional argument (the job).
    :type callback:
        callable
    """

    def __init__(self, callback):
        self._callback = callback

    def __call__(self, jobs):
        try:
            return self._callback(*jobs)
        except Exception as e:
            assert len(jobs) == 1
            raise UserConditionError(
                "An exception was raised while evaluating the condition {name} "
                "for job {jobs}.".format(
                    name=self._callback.__name__, jobs=", ".join(map(str, jobs))
                )
            ) from e

    def __hash__(self):
        return hash(self._callback)

    def __eq__(self, other):
        return self._callback == other._callback


class BaseFlowOperation:
    """A BaseFlowOperation represents a data space operation, operating on any job.

    Every BaseFlowOperation is associated with a specific command.

    Pre-requirements (pre) and post-conditions (post) can be used to
    trigger an operation only when certain conditions are met. Conditions are unary
    callables, which expect an instance of job as their first and only positional
    argument and return either True or False.

    An operation is considered "eligible" for execution when all pre-requirements
    are met and when at least one of the post-conditions is not met.
    Requirements are always met when the list of requirements is empty and
    post-conditions are never met when the list of post-conditions is empty.

    .. note::
        This class should not be instantiated directly.

    :param cmd:
        The command to execute operation; should be a function of job.
    :type cmd:
        str or callable
    :param pre:
        required conditions
    :type pre:
        sequence of callables
    :param post:
        post-conditions to determine completion
    :type post:
        sequence of callables
    """

    def __init__(self, pre=None, post=None):
        if pre is None:
            pre = []
        if post is None:
            post = []

        self._prereqs = [_FlowCondition(cond) for cond in pre]
        self._postconds = [_FlowCondition(cond) for cond in post]

    def __str__(self):
        return "{type}(cmd='{cmd}')".format(type=type(self).__name__, cmd=self._cmd)

    def _eligible(self, jobs, ignore_conditions=IgnoreConditions.NONE):
        """Eligible, when all pre-conditions are true and at least one post-condition is false,
        or corresponding conditions are ignored.

        :param jobs:
            The signac job handles.
        :type jobs:
            tuple
        :param ignore_conditions:
            Specify if pre and/or post conditions check is to be ignored for eligibility check.
            The default is :py:class:`IgnoreConditions.NONE`.
        :type ignore_conditions:
            :py:class:`~.IgnoreConditions`
        """
        if type(ignore_conditions) != IgnoreConditions:
            raise ValueError(
                "The ignore_conditions argument of FlowProject.run() "
                "must be a member of class IgnoreConditions"
            )
        # len(self._prereqs) check for speed optimization
        pre = (
            (not len(self._prereqs))
            or (ignore_conditions & IgnoreConditions.PRE)
            or all(cond(jobs) for cond in self._prereqs)
        )
        if pre and len(self._postconds):
            post = (ignore_conditions & IgnoreConditions.POST) or any(
                not cond(jobs) for cond in self._postconds
            )
        else:
            post = True
        return pre and post

    @deprecated(deprecated_in="0.11", removed_in="0.13", current_version=__version__)
    def eligible(self, job, ignore_conditions=IgnoreConditions.NONE):
        """Eligible, when all pre-conditions are true and at least one post-condition is false,
        or corresponding conditions are ignored.
        :param job:
            The signac job handles.
        :type job:
            :class:`~signac.contrib.job.Job`
        :param ignore_conditions:
            Specify if pre and/or post conditions check is to be ignored for eligibility check.
            The default is :py:class:`IgnoreConditions.NONE`.
        :type ignore_conditions:
            :py:class:`~.IgnoreConditions`
        """
        return self._eligible((job,), ignore_conditions)

    def _complete(self, jobs):
        "True when all post-conditions are met."
        if len(self._postconds):
            return all(cond(jobs) for cond in self._postconds)
        else:
            return False

    @deprecated(deprecated_in="0.11", removed_in="0.13", current_version=__version__)
    def complete(self, job):
        "True when all post-conditions are met."
        return self._complete((job,))


class FlowCmdOperation(BaseFlowOperation):
    """A BaseFlowOperation that holds a shell executable command.

    When an operation has the ``@cmd`` directive specified, it is instantiated
    as a FlowCmdOperation. The operation should be a function of
    :py:class:`~signac.contrib.job.Job`. The command (cmd) may
    either be a unary callable that expects an instance of
    :class:`~signac.contrib.job.Job` as its only positional argument and returns
    a string containing valid shell commands, or the string of commands itself.
    In either case, the resulting string may contain any attributes of the job placed
    in curly braces, which will then be substituted by Python string formatting.

    .. note::
        This class should not be instantiated directly.
    """

    def __init__(self, cmd, pre=None, post=None):
        super().__init__(pre=pre, post=post)
        self._cmd = cmd

    def __str__(self):
        return "{type}(cmd='{cmd}')".format(type=type(self).__name__, cmd=self._cmd)

    def __call__(self, *jobs, **kwargs):
        job = kwargs.pop("job", None)
        if kwargs:
            raise ValueError(f"Invalid key-word arguments: {', '.join(kwargs)}")

        if job is not None:
            warnings.warn(
                "The job keyword argument is deprecated as of 0.11 and will be removed "
                "in 0.13",
                DeprecationWarning,
            )
        else:
            job = jobs[0] if len(jobs) == 1 else None

        if callable(self._cmd):
            return self._cmd(job).format(job=job)
        else:
            return self._cmd.format(job=job)


class FlowOperation(BaseFlowOperation):
    """FlowOperation holds a Python function that does not return a shell executable string.

    All operations without the ``@cmd`` directive use this class. Those operations should
    be a function of :py:class:`~signac.contrib.job.Job`.

    .. note::
        This class should not be instantiated directly.
    """

    def __init__(self, op_func, pre=None, post=None):
        super().__init__(pre=pre, post=post)
        self._op_func = op_func

    def __str__(self):
        return "{type}(op_func='{op_func}')" "".format(
            type=type(self).__name__, op_func=self._op_func
        )

    def __call__(self, *jobs):
        return self._op_func(*jobs)


class FlowGroupEntry:
    """A FlowGroupEntry registers operations for inclusion into a :py:class:`FlowGroup`.

    Has two methods for adding operations: ``self()`` and ``with_directives``.
    Using ``with_directives`` takes one argument, ``directives``, which are
    applied to the operation when running through the group. This overrides
    the default directives specified by ``@flow.directives``. Calling the object
    directly will then use the default directives.

    :param name:
        The name of the :py:class:`FlowGroup` to be created.
    :type name:
        str
    :param options:
        The :py:meth:`FlowProject.run` options to pass when submitting the group.
        These will be included in all submissions. Submissions use run
        commands to execute.
    :type options:
        str
    :param aggregator:
        aggregator object associated with the :py:class:`FlowGroup`
    :type aggregator:
        :py:class:`aggregator`
    """
    def __init__(self, name, options="", aggregator=aggregator.groupsof(1)):
        self.name = name
        self.options = options
        self.aggregator = aggregator

    def __call__(self, func):
        """Decorator that adds the function into the group's operations.

        :param func:
            The function to decorate.
        :type func:
            callable
        """
        if hasattr(func, "_flow_groups"):
            if self.name in func._flow_groups:
                raise ValueError(
                    "Cannot register existing name {} with group {}"
                    "".format(func, self.name)
                )
            else:
                func._flow_groups.append(self.name)
        else:
            func._flow_groups = [self.name]
        return func

    def _set_directives(self, func, directives):
        if hasattr(func, "_flow_group_operation_directives"):
            if self.name in func._flow_group_operation_directives:
                raise ValueError(
                    "Cannot set directives because directives already exist for {} "
                    "in group {}".format(func, self.name)
                )
            else:
                func._flow_group_operation_directives[self.name] = directives
        else:
            func._flow_group_operation_directives = {self.name: directives}

    def with_directives(self, directives):
        """Returns a decorator that sets group specific directives to the operation.

        :param directives:
            Directives to use for resource requests and running the operation
            through the group.
        :type directives:
            dict
        :returns:
            A decorator which registers the function into the group with
            specified directives.
        :rtype:
            function
        """

        def decorator(func):
            self._set_directives(func, directives)
            return self(func)

        return decorator


class FlowGroup:
    """A FlowGroup represents a subset of a workflow for a project.

    Any :py:class:`FlowGroup` is associated with one or more instances of
    :py:class:`BaseFlowOperation`.

    In the example below, the directives will be {'nranks': 4} for op1 and
    {'nranks': 2, 'executable': 'python3'} for op2

    .. code-block:: python

        group = FlowProject.make_group(name='example_group')

        @group.with_directives(nranks=4)
        @FlowProject.operation
        @directives(nranks=2, executable="python3")
        def op1(job):
            pass

        @group
        @FlowProject.operation
        @directives(nranks=2, executable="python3")
        def op2(job):
            pass

    :param name:
        The name of the group to be used when calling from the command line.
    :type name:
        str
    :param operations:
        A dictionary of operations where the keys are operation names and
        each value is a :py:class:`BaseFlowOperation`.
    :type operations:
        dict
    :param operation_directives:
        A dictionary of additional parameters that provide instructions on how
        to execute a particular operation, e.g., specifically required
        resources. Operation names are keys and the dictionaries of directives are
        values. If an operation does not have directives specified, then the
        directives of the singleton group containing that operation are used. To
        prevent this, set the directives to an empty dictionary for that
        operation.
    :type operation_directives:
        dict
    :param options:
        A string of options to append to the output of the object's call method.
        This lets options like ``--num_passes`` to be given to a group.
    :type options:
        str
    """

    MAX_LEN_ID = 100

    def __init__(self, name, operations=None, operation_directives=None, options=""):
        self.name = name
        self.options = options
        # An OrderedDict is not necessary here, but is used to ensure
        # consistent ordering of pretend submission output for templates.
        self.operations = (
            OrderedDict() if operations is None else OrderedDict(operations)
        )
        if operation_directives is None:
            self.operation_directives = dict()
        else:
            self.operation_directives = operation_directives

    def _set_entrypoint_item(self, entrypoint, directives, key, default, jobs):
        """Set a value (executable, path) for entrypoint in command.

        Order of priority is the operation directives specified and
        then the project specified value.
        """
        entrypoint[key] = directives.get(key, entrypoint.get(key, default))
        if callable(entrypoint[key]):
            entrypoint[key] = entrypoint[key](*jobs)

    def _determine_entrypoint(self, entrypoint, directives, jobs):
        """Get the entrypoint for creating a _JobOperation.

        If path cannot be determined, then raise a RuntimeError since we do not
        know where to point to.
        """
        entrypoint = entrypoint.copy()
        self._set_entrypoint_item(
            entrypoint, directives, "executable", sys.executable, jobs
        )

        # If a path is not provided, default to the path to the file where the
        # FlowProject (subclass) is defined.
        # We are assuming that all the jobs belong to the same project
        default_path = inspect.getfile(jobs[0]._project.__class__)
        self._set_entrypoint_item(entrypoint, directives, "path", default_path, jobs)
        return "{} {}".format(entrypoint["executable"], entrypoint["path"]).lstrip()

    def _resolve_directives(self, name, defaults, env):
        all_directives = env._get_default_directives()
        if name in self.operation_directives:
            all_directives.update(self.operation_directives[name])
        else:
            all_directives.update(defaults.get(name, dict()))
        return all_directives

    def _submit_cmd(self, entrypoint, ignore_conditions, jobs=None):
        entrypoint = self._determine_entrypoint(entrypoint, dict(), jobs)
        cmd = f"{entrypoint} run -o {self.name}"
<<<<<<< HEAD
        cmd = cmd if jobs is None else cmd + f' -j {get_aggregate_id(jobs)}'
        cmd = cmd if self.options is None else cmd + ' ' + self.options
=======
        cmd = cmd if jobs is None else cmd + " -j {}".format(" ".join(map(str, jobs)))
        cmd = cmd if self.options is None else cmd + " " + self.options
>>>>>>> bd2cc898
        if ignore_conditions != IgnoreConditions.NONE:
            return cmd.strip() + " --ignore-conditions=" + str(ignore_conditions)
        else:
            return cmd.strip()

    def _run_cmd(self, entrypoint, operation_name, operation, directives, jobs):
        if isinstance(operation, FlowCmdOperation):
            return operation(*jobs).lstrip()
        else:
            entrypoint = self._determine_entrypoint(entrypoint, directives, jobs)
            return f"{entrypoint} exec {operation_name} {get_aggregate_id(jobs)}".lstrip()

    def __iter__(self):
        yield from self.operations.values()

    def __repr__(self):
        return (
            "{type}(name='{name}', operations='{operations}', "
            "operation_directives={directives}, options='{options}')".format(
                type=type(self).__name__,
                name=self.name,
                operations=" ".join(list(self.operations)),
                directives=self.operation_directives,
                options=self.options,
            )
        )

    def _eligible(self, jobs, ignore_conditions=IgnoreConditions.NONE):
        """Eligible, when at least one BaseFlowOperation is eligible.

        :param jobs:
            The signac job handles.
        :type jobs:
            tuple
        :param ignore_conditions:
            Specify if pre and/or post conditions are to be ignored while checking eligibility.
            The default is :py:class:`IgnoreConditions.NONE`.
        :type ignore_conditions:
            :py:class:`~.IgnoreConditions`
        :return:
            Whether the group is eligible.
        :rtype:
            bool
        """
        return any(op._eligible(jobs, ignore_conditions) for op in self)

    def _complete(self, jobs):
        """True when all BaseFlowOperation post-conditions are met.

        :param jobs:
            The signac job handles.
        :type jobs:
            tuple
        :return:
            Whether the group is complete (all contained operations are
            complete).
        :rtype:
            bool
        """
        return all(op._complete(jobs) for op in self)

    @deprecated(deprecated_in="0.11", removed_in="0.13", current_version=__version__)
    def eligible(self, job, ignore_conditions=IgnoreConditions.NONE):
        """Eligible, when at least one BaseFlowOperation is eligible.

        :param job:
            A :class:`signac.contrib.job.Job` from the signac workspace.
        :type job:
            :class:`signac.contrib.job.Job`
        :param ignore_conditions:
            Specify if pre and/or post conditions are to be ignored while checking eligibility.
            The default is :py:class:`IgnoreConditions.NONE`.
        :type ignore_conditions:
            :py:class:`~.IgnoreConditions`
        :return:
            Whether the group is eligible.
        :rtype:
            bool
        """
        return self._eligible((job,), ignore_conditions)

    @deprecated(deprecated_in="0.11", removed_in="0.13", current_version=__version__)
    def complete(self, job):
        """True when all BaseFlowOperation post-conditions are met.

        :param job:
            A :class:`signac.contrib.job.Job` from the signac workspace.
        :type job:
            :class:`signac.contrib.job.Job`
        :return:
            Whether the group is complete (all contained operations are
            complete).
        :rtype:
            bool
        """
        return self._complete((job,))

    def add_operation(self, name, operation, directives=None):
        """Add an operation to the FlowGroup.

        :param name:
            The name of the operation.
        :type name:
            str
        :param operation:
            The workflow operation to add to the FlowGroup.
        :type operation:
            :py:class:`BaseFlowOperation`
        :param directives:
            The operation specific directives.
        :type directives:
            dict
        """
        self.operations[name] = operation
        if directives is not None:
            self.operation_directives[name] = directives

    def isdisjoint(self, group):
        """Returns whether two groups are disjoint (do not share any common operations).

        :param group:
            The other FlowGroup to compare to.
        :type group:
            :py:class:`flow.FlowGroup`
        :return:
            Returns ``True`` if ``group`` and ``self`` share no operations,
            otherwise returns ``False``.
        :rtype:
            bool
        """
        return set(self).isdisjoint(set(group))

    def _generate_id(self, jobs, operation_name=None, index=0):
        "Return an id, which identifies this group with respect to this job."
        project = jobs[0]._project

        # The full name is designed to be truly unique for each job-group.
        if operation_name is None:
            op_string = "".join(sorted(list(self.operations)))
        else:
            op_string = operation_name

        full_name = "{}%{}%{}%{}".format(
            project.root_directory(), "-".join(map(str, jobs)), op_string, index
        )
        # The job_op_id is a hash computed from the unique full name.
        job_op_id = calc_id(full_name)

        # The actual job id is then constructed from a readable part and the job_op_id,
        # ensuring that the job-op is still somewhat identifiable, but guaranteed to
        # be unique. The readable name is based on the project id, job id, operation name,
        # and the index number. All names and the id itself are restricted in length
        # to guarantee that the id does not get too long.
        max_len = self.MAX_LEN_ID - len(job_op_id)
        if max_len < len(job_op_id):
            raise ValueError(f"Value for MAX_LEN_ID is too small ({self.MAX_LEN_ID}).")

        if len(jobs) > 1:
<<<<<<< HEAD
            concat_jobs_str = str(jobs[0])[0:8] + '-' + str(jobs[-1])[0:8]
=======
            concat_jobs_str = str(jobs[0])[0:8] + "-" + str(jobs[-1])[0:8]
>>>>>>> bd2cc898
        else:
            concat_jobs_str = str(jobs[0])[0:8]

        separator = getattr(project._environment, "JOB_ID_SEPARATOR", "/")
        readable_name = (
            "{project}{sep}{jobs}{sep}{op_string}{sep}{index:04d}{sep}".format(
                sep=separator,
                project=str(project)[:12],
                jobs=concat_jobs_str,
                op_string=op_string[:12],
                index=index,
            )[:max_len]
        )

        # By appending the unique job_op_id, we ensure that each id is truly unique.
        return readable_name + job_op_id

    def _get_status(self, jobs):
        """For a given job-aggregate check the groups submission status."""
        try:
            return JobStatus(
                jobs[0]._project.document["_status"][self._generate_id(jobs)]
            )
        except KeyError:
            return JobStatus.unknown

    def _create_submission_job_operation(
        self,
        entrypoint,
        default_directives,
        jobs,
        ignore_conditions_on_execution=IgnoreConditions.NONE,
        index=0,
    ):
        """Create a _JobOperation object from the FlowGroup.

        Creates a _JobOperation for use in submitting and scripting.

        :param entrypoint:
            The path and executable, if applicable, to point to for execution.
        :type entrypoint:
            dict
        :param default_directives:
            The default directives to use for the operations. This is to allow for user specified
            groups to 'inherit' directives from ``default_directives``. If no defaults are desired,
            the argument can be set to an empty dictionary. This must be done explicitly, however.
        :type default_directives:
            dict
        :param jobs:
            The jobs that the :class:`~._JobOperation` is based on.
        :type jobs:
            tuple of :class:`signac.contrib.job.Job`
        :param ignore_conditions:
            Specify if pre and/or post conditions check is to be ignored for
            checking submission eligibility. The default is `IgnoreConditions.NONE`.
        :type ignore_conditions:
            :py:class:`~.IgnoreConditions`
        :param ignore_conditions_on_execution:
            Specify if pre and/or post conditions check is to be ignored for eligibility check after
            submitting.  The default is `IgnoreConditions.NONE`.
        :type ignore_conditions_on_execution:
            :py:class:`~.IgnoreConditions`
        :param index:
            Index for the :class:`~._JobOperation`.
        :type index:
            int
        :return:
            Returns a :py:class:`~._SubmissionJobOperation` for submitting the group. The
            :py:class:`~._JobOperation` will have directives that have been collected
            appropriately from its contained operations.
        :rtype:
            :py:class:`_SubmissionJobOperation`
        """
        uneval_cmd = functools.partial(
            self._submit_cmd,
            entrypoint=entrypoint,
            jobs=jobs,
            ignore_conditions=ignore_conditions_on_execution,
        )

        def _get_run_ops(ignore_ops, additional_ignores_flag):
            """Get operations that match the combination of the conditions required by
            _create_submission_job_operation and the ignored flags, and remove operations
            in the ignore_ops list."""
            return list(
                set(
                    self._create_run_job_operations(
                        entrypoint=entrypoint,
                        default_directives=default_directives,
                        jobs=jobs,
                        ignore_conditions=ignore_conditions_on_execution
                        | additional_ignores_flag,
                    )
                )
                - set(ignore_ops)
            )

        submission_directives = self._get_submission_directives(
            default_directives, jobs
        )
        eligible_operations = _get_run_ops([], IgnoreConditions.NONE)
        operations_with_unmet_preconditions = _get_run_ops(
            eligible_operations, IgnoreConditions.PRE
        )
        operations_with_met_postconditions = _get_run_ops(
            eligible_operations, IgnoreConditions.POST
        )

        submission_job_operation = _SubmissionJobOperation(
            self._generate_id(jobs, index=index),
            self.name,
            jobs,
            cmd=uneval_cmd,
            directives=submission_directives,
            eligible_operations=eligible_operations,
            operations_with_unmet_preconditions=operations_with_unmet_preconditions,
            operations_with_met_postconditions=operations_with_met_postconditions,
        )
        return submission_job_operation

    def _create_run_job_operations(
        self,
        entrypoint,
        default_directives,
        jobs,
        ignore_conditions=IgnoreConditions.NONE,
        index=0,
    ):
        """Create _JobOperation object(s) from the FlowGroup.

        Yields a _JobOperation for each contained operation given proper conditions are met.

        :param entrypoint:
            The path and executable, if applicable, to point to for execution.
        :type entrypoint:
            dict
        :param default_directives:
            The default directives to use for the operations. This is to allow for user specified
            groups to 'inherent' directives from ``default_directives``. If no defaults are desired,
            the argument must be explicitly set to an empty dictionary.
        :type default_directives:
            dict
        :param jobs:
            The jobs that the :class:`~._JobOperation` is based on.
        :type jobs:
            tuple of :class:`signac.contrib.job.Job`
        :param index:
            Index for the :class:`~._JobOperation`.
        :type index:
            int
        :return:
            Returns an iterator over eligible :py:class:`~._JobOperation`s.
        :rtype:
            Iterator[_JobOperation]
        """
        # Assuming all the jobs belong to the same FlowProject
        env = jobs[0]._project._environment
        for name, op in self.operations.items():
            if op._eligible(jobs, ignore_conditions):
                directives = self._resolve_directives(name, default_directives, env)
                directives.evaluate(jobs)
                cmd = self._run_cmd(
                    entrypoint=entrypoint,
                    operation_name=name,
                    operation=op,
                    directives=directives,
                    jobs=jobs,
                )
                job_op = _JobOperation(
                    self._generate_id(jobs, name, index=index),
                    name,
                    jobs,
                    cmd=cmd,
                    directives=deepcopy(directives),
                )
                # Get the prefix, and if it's not NULL, set the fork directive
                # to True since we must launch a separate process. Override
                # the command directly.
                prefix = jobs[0]._project._environment.get_prefix(job_op)
                if prefix != "":
                    job_op.directives["fork"] = True
                    job_op._cmd = f"{prefix} {job_op.cmd}"
                yield job_op

    def _get_submission_directives(self, default_directives, jobs):
        """Get the combined resources for submission.

        No checks are done to mitigate inappropriate aggregation of operations.
        This can lead to poor utilization of computing resources.
        """
        env = jobs[0]._project._environment
        op_names = list(self.operations.keys())
        directives = self._resolve_directives(op_names[0], default_directives, env)
        for name in op_names[1:]:
            # get directives for operation
            directives.update(
                self._resolve_directives(name, default_directives, env),
                aggregate=True,
                jobs=jobs,
            )
        return directives


class _FlowProjectClass(type):
    """Metaclass for the FlowProject class."""

    def __new__(metacls, name, bases, namespace, **kwargs):
        cls = type.__new__(metacls, name, bases, dict(namespace))

        # All operation functions are registered with the operation() classmethod, which is
        # intended to be used as a decorator function. _OPERATION_FUNCTIONS is a list of tuples
        # of the operation name and the operation function. In addition, pre and post conditions
        # are registered with the class.

        cls._OPERATION_FUNCTIONS = list()
        cls._OPERATION_PRE_CONDITIONS = defaultdict(list)
        cls._OPERATION_POST_CONDITIONS = defaultdict(list)

        # All label functions are registered with the label() classmethod, which is intended
        # to be used as decorator function. The _LABEL_FUNCTIONS dict contains the function as
        # key and the label name as value, or None to use the default label name.
        cls._LABEL_FUNCTIONS = OrderedDict()

        # Give the class a pre and post class that are aware of the class they
        # are in.
        cls.pre = cls._setup_pre_conditions_class(parent_class=cls)
        cls.post = cls._setup_post_conditions_class(parent_class=cls)

        # All groups are registered with the function returned by the make_group
        # classmethod. In contrast to operations and labels, the
        # make_group classmethod does not serve as the decorator, the functor
        # it returns does. The _GROUPS list records the groups created and their
        # passed parameters for later initialization. The _GROUP_NAMES set stores
        # whether a group name has already been used.
        cls._GROUPS = list()
        cls._GROUP_NAMES = set()

        return cls

    @staticmethod
    def _setup_pre_conditions_class(parent_class):
        class pre(_condition):
            """Specify a function of job that must be true for this operation to
            be eligible for execution. For example:

            .. code-block:: python

                @Project.operation
                @Project.pre(lambda job: not job.doc.get('hello'))
                def hello(job):
                    print('hello', job)
                    job.doc.hello = True

            The *hello*-operation would only execute if the 'hello' key in the job
            document does not evaluate to True.

            An optional tag may be associated with the condition. These tags
            are used by :meth:`~.detect_operation_graph` when comparing
            conditions for equality. The tag defaults to the bytecode of the
            function.
            """

            _parent_class = parent_class

            def __init__(self, condition, tag=None):
                super().__init__(condition, tag)

            def __call__(self, func):
                operation_functions = [
                    operation[1]
                    for operation in self._parent_class._collect_operations()
                ]
                if self.condition in operation_functions:
                    raise ValueError(
                        "Operation functions cannot be used as preconditions."
                    )
                self._parent_class._OPERATION_PRE_CONDITIONS[func].insert(
                    0, self.condition
                )
                return func

            @classmethod
            def copy_from(cls, *other_funcs):
                "True if and only if all pre conditions of other operation-function(s) are met."
                return cls(
                    _create_all_metacondition(
                        cls._parent_class._collect_pre_conditions(), *other_funcs
                    )
                )

            @classmethod
            def after(cls, *other_funcs):
                "True if and only if all post conditions of other operation-function(s) are met."
                operation_functions = [
                    operation[1]
                    for operation in cls._parent_class._collect_operations()
                ]
                if not all(
                    condition in operation_functions for condition in other_funcs
                ):
                    raise ValueError(
                        "The arguments to pre.after must be operation functions."
                    )
                return cls(
                    _create_all_metacondition(
                        cls._parent_class._collect_post_conditions(), *other_funcs
                    )
                )

        return pre

    @staticmethod
    def _setup_post_conditions_class(parent_class):
        class post(_condition):
            """Specify a function of job that must evaluate to True for this operation
            to be considered complete. For example:

            .. code-block:: python

                @Project.operation
                @Project.post(lambda job: job.doc.get('bye'))
                def bye(job):
                    print('bye', job)
                    job.doc.bye = True

            The *bye*-operation would be considered complete and therefore no longer
            eligible for execution once the 'bye' key in the job document evaluates to True.

            An optional tag may be associated with the condition. These tags
            are used by :meth:`~.detect_operation_graph` when comparing
            conditions for equality. The tag defaults to the bytecode of the
            function.
            """

            _parent_class = parent_class

            def __init__(self, condition, tag=None):
                super().__init__(condition, tag)

            def __call__(self, func):
                operation_functions = [
                    operation[1]
                    for operation in self._parent_class._collect_operations()
                ]
                if self.condition in operation_functions:
                    raise ValueError(
                        "Operation functions cannot be used as postconditions."
                    )
                self._parent_class._OPERATION_POST_CONDITIONS[func].insert(
                    0, self.condition
                )
                return func

            @classmethod
            def copy_from(cls, *other_funcs):
                "True if and only if all post conditions of other operation-function(s) are met."
                return cls(
                    _create_all_metacondition(
                        cls._parent_class._collect_post_conditions(), *other_funcs
                    )
                )

        return post


class FlowProject(signac.contrib.Project, metaclass=_FlowProjectClass):
    """A signac project class specialized for workflow management.

    This class provides a command line interface for the definition, execution, and
    submission of workflows based on condition and operation functions.

    This is a typical example on how to use this class:

    .. code-block:: python

        @FlowProject.operation
        def hello(job):
            print('hello', job)

        FlowProject().main()

    :param config:
        A signac configuration, defaults to the configuration loaded
        from the environment.
    :type config:
        A signac config object.
    :param entrypoint:
        A dictionary with two possible keys: executable and path. Path
        represents the filepath location of the script file (the script file
        must call ``main``). Executable represents the location of the Python
        interpreter used for the executable of `FlowOperation` that are Python
        functions.
    :type entrypoint:
        dict
    """

    def __init__(self, config=None, environment=None, entrypoint=None):
        super().__init__(config=config)

        # Associate this class with a compute environment.
        self._environment = environment or get_environment()

        # Assign variables that give script location information
        self._entrypoint = dict() if entrypoint is None else entrypoint

        # The standard local template directory is a directory called 'templates' within
        # the project root directory. This directory may be specified with the 'template_dir'
        # configuration variable.
        self._template_dir = os.path.join(
            self.root_directory(), self._config.get("template_dir", "templates")
        )
        self._template_environment_ = dict()

        # Register all label functions with this project instance.
        self._label_functions = OrderedDict()
        self._register_labels()

        # Register all operation functions with this project instance.
        self._operations = OrderedDict()
        self._register_operations()

        # Register all groups with this project instance.
        self._groups = dict()
        self._aggregator_per_group = dict()
        self._register_groups()

        # Register all aggregates which are created for this project
        self._stored_aggregates = dict()
        self._register_aggregates()

    def _setup_template_environment(self):
        """Setup the jinja2 template environment.

        The templating system is used to generate templated scripts for the script()
        and _submit_operations() / submit() function and the corresponding command line
        subcommands.
        """
        if self._config.get("flow") and self._config["flow"].get("environment_modules"):
            envs = self._config["flow"].as_list("environment_modules")
        else:
            envs = []

        # Templates are searched in the local template directory first, then in additionally
        # installed packages, then in the main package 'templates' directory.
        extra_packages = []
        for env in envs:
            try:
                extra_packages.append(jinja2.PackageLoader(env, "templates"))
            except ImportError as error:
                logger.warning(f"Unable to load template from package '{error.name}'.")

        load_envs = (
            [jinja2.FileSystemLoader(self._template_dir)]
            + extra_packages
            + [jinja2.PackageLoader("flow", "templates")]
        )

        template_environment = jinja2.Environment(
            loader=jinja2.ChoiceLoader(load_envs),
            trim_blocks=True,
            extensions=[TemplateError],
        )

        # Setup standard filters that can be used to format context variables.
        template_environment.filters["format_timedelta"] = tf.format_timedelta
        template_environment.filters["identical"] = tf.identical
        template_environment.filters["with_np_offset"] = tf.with_np_offset
        template_environment.filters["calc_tasks"] = tf.calc_tasks
        template_environment.filters["calc_num_nodes"] = tf.calc_num_nodes
        template_environment.filters["check_utilization"] = tf.check_utilization
        template_environment.filters[
            "homogeneous_openmp_mpi_config"
        ] = tf.homogeneous_openmp_mpi_config
        template_environment.filters["get_config_value"] = flow_config.get_config_value
        template_environment.filters[
            "require_config_value"
        ] = flow_config.require_config_value
        template_environment.filters["get_account_name"] = tf.get_account_name
        template_environment.filters["print_warning"] = tf.print_warning
        if "max" not in template_environment.filters:  # for jinja2 < 2.10
            template_environment.filters["max"] = max
        if "min" not in template_environment.filters:  # for jinja2 < 2.10
            template_environment.filters["min"] = min

        return template_environment

    def _template_environment(self, environment=None):
        if environment is None:
            environment = self._environment
        if environment not in self._template_environment_:
            template_environment = self._setup_template_environment()

            # Add environment-specific custom filters:
            for name, member in inspect.getmembers(environment):
                if getattr(member, "_flow_template_filter", False):
                    template_environment.filters[name] = member

            self._template_environment_[environment] = template_environment
        return self._template_environment_[environment]

    def _get_standard_template_context(self):
        "Return the standard templating context for run and submission scripts."
        context = dict()
        context["project"] = self
        return context

    def _show_template_help_and_exit(self, template_environment, context):
        "Print all context variables and filters to screen and exit."
        from textwrap import TextWrapper

        wrapper = TextWrapper(width=90, break_long_words=False)
        print(
            TEMPLATE_HELP.format(
                template_dir=self._template_dir,
                template_vars="\n".join(wrapper.wrap(", ".join(sorted(context)))),
                filters="\n".join(
                    wrapper.wrap(", ".join(sorted(template_environment.filters)))
                ),
            )
        )
        sys.exit(2)

    @classmethod
    def label(cls, label_name_or_func=None):
        """Designate a function to be a label function of this class.

        For example, we can define a label function like this:

        .. code-block:: python

            @FlowProject.label
            def foo_label(job):
                if job.document.get('foo', False):
                    return 'foo-label-text'

        The ``foo-label-text`` label will now show up in the status view for each job,
        where the ``foo`` key evaluates true.

        If the label functions returns any type other than ``str``, the label
        name will be the name of the function if and only if the return value
        evaluates to ``True``, for example:

        .. code-block:: python

            @FlowProject.label
            def foo_label(job):
                return job.document.get('foo', False)

        Finally, you can specify a different default label name by providing it as the first
        argument to the ``label()`` decorator.

        :param label_name_or_func:
            A label name or callable.
        :type label_name_or_func:
            str or callable
        """
        if callable(label_name_or_func):
            cls._LABEL_FUNCTIONS[label_name_or_func] = None
            return label_name_or_func

        def label_func(func):
            cls._LABEL_FUNCTIONS[func] = label_name_or_func
            return func

        return label_func

    def detect_operation_graph(self):
        """Determine the directed acyclic graph defined by operation pre- and
        post-conditions.

        In general, executing a given operation registered with a FlowProject
        just involves checking the operation's pre- and post-conditions to
        determine eligibility. More generally, however, the pre- and
        post-conditions define a directed acyclic graph that governs the
        execution of all operations. Visualizing this graph can be useful for
        finding logic errors in the specified conditions, and having this graph
        computed also enables additional execution modes. For example, using
        this graph it is possible to determine exactly what operations need to
        be executed in order to make the operation eligible so that the task of
        executing all necessary operations can be automated.

        The graph is determined by iterating over all pairs of operations and
        checking for equality of pre- and post-conditions. The algorithm builds
        an adjacency matrix based on whether the pre-conditions for one
        operation match the post-conditions for another. The comparison of
        operations is conservative; by default, conditions must be composed of
        identical code to be identified as equal (technically, they must be
        bytecode equivalent, i.e. ``cond1.__code__.co_code ==
        cond2.__code__.co_code``). Users can specify that conditions should be
        treated as equal by providing tags to the operations.

        Given a FlowProject subclass defined in a module ``project.py``, the
        output graph could be visualized using Matplotlib and NetworkX with the
        following code:

        .. code-block:: python

            import numpy as np
            import networkx as nx
            from matplotlib import pyplot as plt

            from project import Project

            project = Project()
            ops = project.operations.keys()
            adj = np.asarray(project.detect_operation_graph())

            plt.figure()
            g = nx.DiGraph(adj)
            pos = nx.spring_layout(g)
            nx.draw(g, pos)
            nx.draw_networkx_labels(
                g, pos,
                labels={key: name for (key, name) in
                        zip(range(len(ops)), [o for o in ops])})

            plt.show()

        Raises a ``RuntimeError`` if a condition does not have a tag. This can
        occur when using ``functools.partial``, and a manually specified
        condition tag has not been set.

        :raises: RuntimeError

        """

        def to_callbacks(conditions):
            """Get the actual callables associated with FlowConditions."""
            return [condition._callback for condition in conditions]

        def unpack_conditions(condition_functions):
            """Identify any metaconditions in the list and reduce them to the
            functions that they are composed of. The callbacks argument is used
            in recursive calls to the function and appended to directly, but
            only returned at the end."""
            callbacks = set()
            for cf in condition_functions:
                # condition may not have __name__ attribute in cases where functools is used
                # for condition creation
                if hasattr(cf, "__name__") and cf.__name__ == "_flow_metacondition":
                    callbacks = callbacks.union(unpack_conditions(cf._composed_of))
                else:
                    if cf._flow_tag is None:
                        raise RuntimeError(
                            "Condition {} was not tagged. To create a graph, ensure "
                            "each base condition has a ``__code__`` attribute or "
                            "manually specified tag.".format(cf)
                        )
                    callbacks.add(cf._flow_tag)

            return callbacks

        ops = list(self.operations.items())
        mat = [[0 for _ in range(len(ops))] for _ in range(len(ops))]

        for i, (name1, op1) in enumerate(ops):
            for j, (name2, op2) in enumerate(ops[i:]):
                postconds1 = unpack_conditions(to_callbacks(op1._postconds))
                postconds2 = unpack_conditions(to_callbacks(op2._postconds))
                prereqs1 = unpack_conditions(to_callbacks(op1._prereqs))
                prereqs2 = unpack_conditions(to_callbacks(op2._prereqs))
                if postconds1.intersection(prereqs2):
                    mat[i][j + i] = 1
                elif prereqs1.intersection(postconds2):
                    mat[j + i][i] = 1
        return mat

    def _register_class_labels(self):
        """This function registers all label functions, which are part of the class definition.

        To register a class method or function as label function, use the generalized label()
        function.
        """

        def predicate(m):
            return inspect.ismethod(m) or inspect.isfunction(m)

        class_label_functions = dict()
        for name, function in inspect.getmembers(type(self), predicate=predicate):
            if _is_label_func(function):
                class_label_functions[name] = function

        for name in sorted(class_label_functions):
            self._label_functions[class_label_functions[name]] = None

    def _register_labels(self):
        "Register all label functions registered with this class and its parent classes."
        self._register_class_labels()

        for cls in type(self).__mro__:
            self._label_functions.update(getattr(cls, "_LABEL_FUNCTIONS", dict()))

    ALIASES = {
        str(status).replace("JobStatus.", ""): symbol
        for status, symbol in _FMT_SCHEDULER_STATUS.items()
        if status != JobStatus.dummy
    }
    "These are default aliases used within the status output."

    @classmethod
    def _alias(cls, x):
        "Use alias if specified."
        try:
            return abbreviate(x, cls.ALIASES.get(x, x))
        except TypeError:
            return x

    def _fn_bundle(self, bundle_id):
        "Return the canonical name to store bundle information."
        return os.path.join(self.root_directory(), ".bundles", bundle_id)

    def _store_bundled(self, operations):
        """Store operation-ids as part of a bundle and return bundle id.

        The operation identifiers are stored in a text file whose name is
        determined by the _fn_bundle() method. This may be used to identify
        the status of individual operations from the bundle id. A single
        operation will not be stored, but instead the operation's id is
        directly returned.

        :param operations:
            The operations to bundle.
        :type operations:
            A sequence of instances of :py:class:`._JobOperation`
        :return:
            The bundle id.
        :rtype:
            str
        """
        if len(operations) == 1:
            return operations[0].id
        else:
            sep = getattr(self._environment, "JOB_ID_SEPARATOR", "/")
            _id = sha1(".".join(op.id for op in operations).encode("utf-8")).hexdigest()
            bid = f"{self}{sep}bundle{sep}{_id}"
            fn_bundle = self._fn_bundle(bid)
            os.makedirs(os.path.dirname(fn_bundle), exist_ok=True)
            with open(fn_bundle, "w") as file:
                for operation in operations:
                    file.write(operation.id + "\n")
            return bid

    def _expand_bundled_jobs(self, scheduler_jobs):
        "Expand jobs which were submitted as part of a bundle."
        sep = getattr(self._environment, "JOB_ID_SEPARATOR", "/")
        bundle_prefix = f"{self}{sep}bundle{sep}"
        for job in scheduler_jobs:
            if job.name().startswith(bundle_prefix):
                with open(self._fn_bundle(job.name())) as file:
                    for line in file:
                        yield ClusterJob(line.strip(), job.status())
            else:
                yield job

    def scheduler_jobs(self, scheduler):
        """Fetch jobs from the scheduler.

        This function will fetch all scheduler jobs from the scheduler
        and also expand bundled jobs automatically.

        However, this function will not automatically filter scheduler
        jobs which are not associated with this project.

        :param scheduler:
            The scheduler instance.
        :type scheduler:
            :class:`~.flow.manage.Scheduler`
        :yields:
            All scheduler jobs fetched from the scheduler instance.
        """
        yield from self._expand_bundled_jobs(scheduler.jobs())

    def _get_operations_status(self, jobs, cached_status):
        "Return a dict with information about job-operations for this aggregate."
        starting_dict = functools.partial(dict, scheduler_status=JobStatus.unknown)
        status_dict = defaultdict(starting_dict)
<<<<<<< HEAD
        operation_names = list(self.operations.keys())
        groups = [self._groups[name] for name in operation_names]
        for group in groups:
            if get_aggregate_id(jobs) in self._get_aggregate_store(group.name):
                completed = group._complete(jobs)
                eligible = not completed and group._eligible(jobs)
                scheduler_status = cached_status.get(group._generate_id(jobs),
                                                     JobStatus.unknown)
                for operation in group.operations:
                    if scheduler_status >= status_dict[operation]['scheduler_status']:
                        status_dict[operation] = {
                            'scheduler_status': scheduler_status,
                            'eligible': eligible,
                            'completed': completed
                        }

        yield from sorted(status_dict.items())
=======
        for group in self._groups.values():
            completed = group._complete((job,))
            eligible = False if completed else group._eligible((job,))
            scheduler_status = cached_status.get(
                group._generate_id((job,)), JobStatus.unknown
            )
            for operation in group.operations:
                if scheduler_status >= status_dict[operation]["scheduler_status"]:
                    status_dict[operation] = {
                        "scheduler_status": scheduler_status,
                        "eligible": eligible,
                        "completed": completed,
                    }

        for key in sorted(status_dict):
            yield key, status_dict[key]
>>>>>>> bd2cc898

    def get_job_status(self, job, ignore_errors=False, cached_status=None):
        "Return a dict with detailed information about the status of a job or an aggregate of jobs."
        # TODO: Add support for aggregates for this method.
        result = dict()
        result["job_id"] = str(job)
        try:
            if cached_status is None:
                try:
                    cached_status = self.document["_status"]._as_dict()
                except KeyError:
                    cached_status = dict()
<<<<<<< HEAD
            result['operations'] = OrderedDict(self._get_operations_status((job,), cached_status))
            result['_operations_error'] = None
=======
            result["operations"] = OrderedDict(
                self._get_operations_status(job, cached_status)
            )
            result["_operations_error"] = None
>>>>>>> bd2cc898
        except Exception as error:
            msg = f"Error while getting operations status for job '{job}': '{error}'."
            logger.debug(msg)
            if ignore_errors:
                result["operations"] = dict()
                result["_operations_error"] = str(error)
            else:
                raise
        try:
            result["labels"] = sorted(set(self.labels(job)))
            result["_labels_error"] = None
        except Exception as error:
            logger.debug(f"Error while determining labels for job '{job}': '{error}'.")
            if ignore_errors:
                result["labels"] = list()
                result["_labels_error"] = str(error)
            else:
                raise
        return result

    def _fetch_scheduler_status(self, jobs=None, file=None, ignore_errors=False):
        "Update the status docs."
        if file is None:
            file = sys.stderr
        try:
            scheduler = self._environment.get_scheduler()

            self.document.setdefault("_status", dict())
            scheduler_info = {
                sjob.name(): sjob.status() for sjob in self.scheduler_jobs(scheduler)
            }
            status = dict()
            print("Query scheduler...", file=file)
<<<<<<< HEAD
            for group in tqdm(self._groups.values(),
                              desc="Fetching operation status",
                              total=len(self._groups), file=file):
                aggregate_store = self._get_aggregate_store(group.name)
                for aggregate in tqdm(aggregate_store.values(), total=len(aggregate_store),
                                      desc="Fetching aggregate info for aggregate",
                                      leave=False, file=file):
                    if self._is_selected_aggregate(aggregate, jobs):
                        submit_id = group._generate_id(aggregate)
                        status[submit_id] = int(scheduler_info.get(submit_id, JobStatus.unknown))
=======
            for job in tqdm(
                jobs, desc="Fetching operation status", total=len(jobs), file=file
            ):
                for group in self._groups.values():
                    _id = group._generate_id((job,))
                    status[_id] = int(scheduler_info.get(_id, JobStatus.unknown))
>>>>>>> bd2cc898
            self.document._status.update(status)
        except NoSchedulerError:
            logger.debug("No scheduler available.")
        except RuntimeError as error:
            logger.warning(f"Error occurred while querying scheduler: '{error}'.")
            if not ignore_errors:
                raise
        else:
            logger.info("Updated job status cache.")

<<<<<<< HEAD
    def _get_group_status(self, group_name, ignore_errors=False, cached_status=None):
        "Return a dict with detailed information about the status of jobs per group."
        group = self._groups[group_name]
        status_dict = dict()
        errors = dict()
        aggregate_store = self._get_aggregate_store(group.name)
        for aggregate_id, aggregate in tqdm(aggregate_store.items(),
                                            desc="Collecting aggregate status info "
                                                 f"for operation {group.name}",
                                            leave=False):
            errors.setdefault(aggregate_id, '')
            try:
                job_op_id = group._generate_id(aggregate)
                scheduler_status = cached_status.get(job_op_id, JobStatus.unknown)
                completed = group._complete(aggregate)
                eligible = False if completed else group._eligible(aggregate)
            except Exception as error:
                msg = "Error while getting operations status for aggregate " \
                      "'{}': '{}'.".format(aggregate_id, error)
                logger.debug(msg)
                if ignore_errors:
                    errors[aggregate_id] += str(error) + '\n'
                    scheduler_status = JobStatus.unknown
                    completed = False
                    eligible = False
                else:
                    raise
            finally:
                status_dict[aggregate_id] = {
                    'scheduler_status': scheduler_status,
                    'eligible': eligible,
                    'completed': completed,
                }

        return {
            'operation_name': group_name,
            'job_status_details': status_dict,
            '_operation_error_per_job': errors,
        }

    def _get_job_labels(self, job, ignore_errors=False):
        "Return a dict with information about the labels of a job."
        result = dict()
        result['job_id'] = str(job)
        try:
            result['labels'] = sorted(set(self.labels(job)))
        except Exception as error:
            logger.debug("Error while determining labels for job '{}': '{}'.".format(job, error))
            if ignore_errors:
                result['labels'] = list()
                result['_labels_error'] = str(error)
            else:
                raise
        else:
            result['_labels_error'] = None
        return result

    def _fetch_status(self, aggregates, distinct_jobs, err, ignore_errors,
                      status_parallelization='thread'):
        """Fetch status associated for either all the jobs associated in a project
        or jobs specified by a user

        :param aggregates:
            The aggregates for which a user requested to fetch status.
        :type aggregates:
            list
        :param distinct_jobs:
            Distinct jobs fetched from the ids provided in the ``jobs`` argument.
            This is used for fetching labels for a job because a label is not associated
            with an aggregate.
        :type distinct_jobs:
            list of :py:class:`signac.contrib.job.Job`
        :param ignore_errors:
            Fetch status even if querying the scheduler fails.
        :type ignore_errors:
            bool
        :param status_parallelization:
            Nature of parallelization for fetching the status.
            Default value parallelizes using ``multiprocessing.ThreadPool()``
        :type status_parallelization:
            str
        """
=======
    def _fetch_status(self, jobs, err, ignore_errors, status_parallelization="thread"):
>>>>>>> bd2cc898
        # The argument status_parallelization is used so that _fetch_status method
        # gets to know whether the deprecated argument no_parallelization passed
        # while calling print_status is True or False. This can also be done by
        # setting self.config['flow']['status_parallelization']='none' if the argument
        # is True. But the later functionality will last the rest of the session but in order
        # to do proper deprecation, it is not required for now.

        # Update the project's status cache
<<<<<<< HEAD
        self._fetch_scheduler_status(aggregates, err, ignore_errors)
        # Get status dict for all selected aggregates
=======
        self._fetch_scheduler_status(jobs, err, ignore_errors)
        # Get status dict for all selected jobs

        def _print_progress(x):
            print("Updating status: ", end="", file=err)
            err.flush()
            n = max(1, int(len(jobs) / 10))
            for i, _ in enumerate(x):
                if (i % n) == 0:
                    print(".", end="", file=err)
                    err.flush()
                yield _

>>>>>>> bd2cc898
        try:
            cached_status = self.document["_status"]._as_dict()
        except KeyError:
            cached_status = dict()

<<<<<<< HEAD
        get_job_labels = functools.partial(self._get_job_labels,
                                           ignore_errors=ignore_errors)
        get_group_status = functools.partial(self._get_group_status,
                                             ignore_errors=ignore_errors,
                                             cached_status=cached_status)

        operation_names = list(self.operations.keys())
=======
        _get_job_status = functools.partial(
            self.get_job_status,
            ignore_errors=ignore_errors,
            cached_status=cached_status,
        )
>>>>>>> bd2cc898

        with self._potentially_buffered():
            try:
                if status_parallelization == "thread":
                    with contextlib.closing(ThreadPool()) as pool:
                        # First attempt at parallelized status determination.
                        # This may fail on systems that don't allow threads.
<<<<<<< HEAD
                        label_results = list(tqdm(
                            iterable=pool.imap(get_job_labels, distinct_jobs),
                            desc="Collecting job label info", total=len(distinct_jobs),
                            file=err))
                        op_results = list(tqdm(
                            iterable=pool.imap(get_group_status, operation_names),
                            desc="Collecting operation status", total=len(operation_names),
                            file=err))
                elif status_parallelization == 'process':
                    with contextlib.closing(Pool()) as pool:
                        try:
                            import pickle
                            l_results, g_results = self._fetch_status_in_parallel(
                                pool, pickle, distinct_jobs, operation_names, ignore_errors,
                                cached_status)
=======
                        return list(
                            tqdm(
                                iterable=pool.imap(_get_job_status, jobs),
                                desc="Collecting job status info",
                                total=len(jobs),
                                file=err,
                            )
                        )
                elif status_parallelization == "process":
                    with contextlib.closing(Pool()) as pool:
                        try:
                            import pickle

                            results = self._fetch_status_in_parallel(
                                pool, pickle, jobs, ignore_errors, cached_status
                            )
>>>>>>> bd2cc898
                        except Exception as error:
                            if (
                                not isinstance(
                                    error, (pickle.PickleError, self._PickleError)
                                )
                                and "pickle" not in str(error).lower()
                            ):
                                raise  # most likely not a pickle related error...

                            try:
                                import cloudpickle
                            except ImportError:  # The cloudpickle package is not available.
                                logger.error(
                                    "Unable to parallelize execution due to a "
                                    "pickling error. "
                                    "\n\n - Try to install the 'cloudpickle' package, "
                                    "e.g., with 'pip install cloudpickle'!\n"
                                )
                                raise error
                            else:
                                try:
<<<<<<< HEAD
                                    l_results, g_results = self._fetch_status_in_parallel(
                                        pool, cloudpickle, distinct_jobs, operation_names,
                                        ignore_errors, cached_status)
                                except self._PickleError as error:
                                    raise RuntimeError(
                                        "Unable to parallelize execution due to a pickling "
                                        "error: {}.".format(error))
                        label_results = list(tqdm(
                            iterable=l_results, desc="Collecting job label info",
                            total=len(distinct_jobs), file=err))
                        op_results = list(tqdm(
                            iterable=g_results, desc="Collecting operation status",
                            total=len(operation_names), file=err))
                elif status_parallelization == 'none':
                    label_results = list(tqdm(
                        iterable=map(get_job_labels, distinct_jobs),
                        desc="Collecting job label info", total=len(distinct_jobs),
                        file=err))
                    op_results = list(tqdm(
                        iterable=map(get_group_status, operation_names),
                        desc="Collecting operation status", total=len(operation_names),
                        file=err))
                else:
                    raise RuntimeError("Configuration value status_parallelization is invalid. "
                                       "You can set it to 'thread', 'parallel', or 'none'")
=======
                                    results = self._fetch_status_in_parallel(
                                        pool,
                                        cloudpickle,
                                        jobs,
                                        ignore_errors,
                                        cached_status,
                                    )
                                except self._PickleError as error:
                                    raise RuntimeError(
                                        "Unable to parallelize execution due to a pickling "
                                        "error: {}.".format(error)
                                    )
                        return list(
                            tqdm(
                                iterable=results,
                                desc="Collecting job status info",
                                total=len(jobs),
                                file=err,
                            )
                        )
                elif status_parallelization == "none":
                    return list(
                        tqdm(
                            iterable=map(_get_job_status, jobs),
                            desc="Collecting job status info",
                            total=len(jobs),
                            file=err,
                        )
                    )
                else:
                    raise RuntimeError(
                        "Configuration value status_parallelization is invalid. "
                        "You can set it to 'thread', 'parallel', or 'none'"
                    )
>>>>>>> bd2cc898
            except RuntimeError as error:
                if "can't start new thread" not in error.args:
                    raise  # unrelated error

<<<<<<< HEAD
                def print_status(iterable, fetch_status, description):
                    t = time.time()
                    num_itr = len(iterable)
                    results = []
                    for i, itr in enumerate(iterable):
                        results.append(fetch_status(itr))
                        # The status interval 0.2 seconds is used since we expect the
                        # status for an aggregate to be fetched within that interval
                        if time.time() - t > 0.2:
                            tqdm.update(f'{description}: {i+1}/{num_itr}', end='\r', file=err)
                            t = time.time()
                    # Always print the completed progressbar.
                    print(f'{description}: {i+1}/{num_itr}', file=err)
                    return results

                label_results = print_status(distinct_jobs, get_job_labels,
                                             "Collecting job label info")
                op_results = print_status(operation_names, get_group_status,
                                          "Collecting operation status")

        results = []
        index = {}
        for i, job in enumerate(distinct_jobs):
            results_entry = dict()
            results_entry['job_id'] = str(job)
            results_entry['operations'] = dict()
            results_entry['_operations_error'] = None
            results_entry['labels'] = list()
            results_entry['_labels_error'] = None
            results.append(results_entry)
            index[job.get_id()] = i

        for op_result in op_results:
            for id, aggregates_status in op_result['job_status_details'].items():
                aggregate = self._get_aggregate_from_id(id)
                if not self._is_selected_aggregate(aggregate, aggregates):
                    continue
                error = op_result['_operation_error_per_job'].get(id, None)
                for job in aggregate:
                    results[index[job.get_id()]]['operations'][op_result['operation_name']] = \
                        aggregates_status
                    results[index[job.get_id()]]['_operations_error'] = error

        for label_result in label_results:
            results[index[label_result['job_id']]]['labels'] = label_result['labels']
            results[index[label_result['job_id']]]['_labels_error'] = label_result['_labels_error']

        return results

    def _fetch_status_in_parallel(self, pool, pickle, jobs, groups, ignore_errors, cached_status):
        try:
            # Since pickling the project results in loss of necessary information. We
            # explicitly pickle all the necessary information and then mock them in the
            # serialized methods.
            s_root = pickle.dumps(self.root_directory())
            s_label_funcs = pickle.dumps(self._label_functions)
            s_groups = pickle.dumps(self._groups)
            s_groups_aggregate = pickle.dumps(self._stored_aggregates)
            s_tasks_labels = [(pickle.loads, s_root, job.get_id(), ignore_errors,
                               s_label_funcs, 'fetch_labels') for job in jobs]
            s_tasks_groups = [(pickle.loads, s_root, group, ignore_errors, cached_status,
                               s_groups, s_groups_aggregate, 'fetch_status') for group in groups]
=======
                t = time.time()
                num_jobs = len(jobs)
                statuses = []
                for i, job in enumerate(jobs):
                    statuses.append(_get_job_status(job))
                    if time.time() - t > 0.2:  # status interval
                        print(
                            "Collecting job status info: {}/{}".format(i + 1, num_jobs),
                            end="\r",
                            file=err,
                        )
                        t = time.time()
                # Always print the completed progressbar.
                print(
                    "Collecting job status info: {}/{}".format(i + 1, num_jobs),
                    file=err,
                )
                return statuses

    def _fetch_status_in_parallel(
        self, pool, pickle, jobs, ignore_errors, cached_status
    ):
        try:
            s_project = pickle.dumps(self)
            s_tasks = [
                (pickle.loads, s_project, job.get_id(), ignore_errors, cached_status)
                for job in jobs
            ]
>>>>>>> bd2cc898
        except Exception as error:  # Masking all errors since they must be pickling related.
            raise self._PickleError(error)

        label_results = pool.starmap(_serializer, s_tasks_labels)
        group_results = pool.starmap(_serializer, s_tasks_groups)

        return label_results, group_results

    PRINT_STATUS_ALL_VARYING_PARAMETERS = True
    """This constant can be used to signal that the print_status() method is supposed
    to automatically show all varying parameters."""

    def print_status(
        self,
        jobs=None,
        overview=True,
        overview_max_lines=None,
        detailed=False,
        parameters=None,
        param_max_width=None,
        expand=False,
        all_ops=False,
        only_incomplete=False,
        dump_json=False,
        unroll=True,
        compact=False,
        pretty=False,
        file=None,
        err=None,
        ignore_errors=False,
        no_parallelize=False,
        template=None,
        profile=False,
        eligible_jobs_max_lines=None,
        output_format="terminal",
    ):
        """Print the status of the project.

        :param jobs:
            Only execute operations for the given jobs, or all if the argument is omitted.
        :type jobs:
            Sequence of instances of :class:`.Job`.
        :param overview:
            Aggregate an overview of the project' status.
        :type overview:
            bool
        :param overview_max_lines:
            Limit the number of overview lines.
        :type overview_max_lines:
            int
        :param detailed:
            Print a detailed status of each job.
        :type detailed:
            bool
        :param parameters:
            Print the value of the specified parameters.
        :type parameters:
            list of str
        :param param_max_width:
            Limit the number of characters of parameter columns.
        :type param_max_width:
            int
        :param expand:
            Present labels and operations in two separate tables.
        :type expand:
            bool
        :param all_ops:
            Include operations that are not eligible to run.
        :type all_ops:
            bool
        :param only_incomplete:
            Only show jobs that have eligible operations.
        :type only_incomplete:
            bool
        :param dump_json:
            Output the data as JSON instead of printing the formatted output.
        :type dump_json:
            bool
        :param unroll:
            Separate columns for jobs and the corresponding operations.
        :type unroll:
            bool
        :param compact:
            Print a compact version of the output.
        :type compact:
            bool
        :param pretty:
            Prettify the output.
        :type pretty:
            bool
        :param file:
            Redirect all output to this file, defaults to sys.stdout.
        :type file:
            str
        :param err:
            Redirect all error output to this file, defaults to sys.stderr.
        :type err:
            str
        :param ignore_errors:
            Print status even if querying the scheduler fails.
        :type ignore_errors:
            bool
        :param template:
            User provided Jinja2 template file.
        :type template:
            str
        :param profile:
            Show profile result.
        :type profile:
            bool
        :param eligible_jobs_max_lines:
            Limit the number of operations and its eligible job count printed in the overview.
        :type eligible_jobs_max_lines:
            int
        :param output_format:
            Status output format, supports:
            'terminal' (default), 'markdown' or 'html'.
        :type output_format:
            str
        :return:
            A Renderer class object that contains the rendered string.
        :rtype:
            :py:class:`~.Renderer`
        """
        if file is None:
            file = sys.stdout
        if err is None:
            err = sys.stderr
<<<<<<< HEAD

        aggregates = self._convert_aggregates_from_jobs(jobs)
        if aggregates is not None:
            # Fetch all the distinct jobs from all the jobs or aggregate passed by the user.
            distinct_jobs = set()
            for aggregate in aggregates:
                for job in aggregate:
                    distinct_jobs.add(job)
        else:
            distinct_jobs = self
=======
        if jobs is None:
            jobs = self  # all jobs
>>>>>>> bd2cc898

        if eligible_jobs_max_lines is None:
            eligible_jobs_max_lines = flow_config.get_config_value(
                "eligible_jobs_max_lines"
            )

        if no_parallelize:
            print(
                "WARNING: "
                "The no_parallelize argument is deprecated as of 0.10 "
                "and will be removed in 0.12. "
                "Instead, set the status_parallelization configuration value to 'none'. "
                "In order to do this from the CLI, you can execute "
                "`signac config set flow.status_parallelization 'none'`\n",
                file=sys.stderr,
            )
            status_parallelization = "none"
        else:
            status_parallelization = self.config["flow"]["status_parallelization"]

        # initialize jinja2 template environment and necessary filters
        template_environment = self._template_environment()

        context = self._get_standard_template_context()

        # get job status information
        if profile:
            try:
                import pprofile
            except ImportError:
                raise RuntimeWarning(
                    "Profiling requires the pprofile package. "
                    "Install with `pip install pprofile`."
                )
            prof = pprofile.StatisticalProfile()

            fn_filter = [
                inspect.getfile(threading),
                inspect.getfile(multiprocessing),
                inspect.getfile(Pool),
                inspect.getfile(ThreadPool),
                inspect.getfile(tqdm),
            ]

            with prof(single=False):
<<<<<<< HEAD
                tmp = self._fetch_status(aggregates, distinct_jobs, err, ignore_errors,
                                         status_parallelization)
=======
                tmp = self._fetch_status(
                    jobs, err, ignore_errors, status_parallelization
                )
>>>>>>> bd2cc898

            prof._mergeFileTiming()

            # Unrestricted
            total_impact = 0
            hits = [
                hit
                for fn, ft in prof.merged_file_dict.items()
                if fn not in fn_filter
                for hit in ft.iterHits()
            ]
            sorted_hits = reversed(sorted(hits, key=lambda hit: hit[2]))
            total_num_hits = sum([hit[2] for hit in hits])

            profiling_results = ["# Profiling:\n"]

            profiling_results.extend(
                ["Rank Impact Code object", "---- ------ -----------"]
            )
            for i, (line, code, hits, duration) in enumerate(sorted_hits):
                impact = hits / total_num_hits
                total_impact += impact
                profiling_results.append(
                    "{rank:>4} {impact:>6.0%} {code.co_filename}:"
                    "{code.co_firstlineno}:{code.co_name}".format(
                        rank=i + 1, impact=impact, code=code
                    )
                )
                if i > 10 or total_impact > 0.8:
                    break

            for module_fn in prof.merged_file_dict:
                if re.match(profile, module_fn):
                    ft = prof.merged_file_dict[module_fn]
                else:
                    continue

                total_hits = ft.getTotalHitCount()
                total_impact = 0

                profiling_results.append(f"\nHits by line for '{module_fn}':")
                profiling_results.append("-" * len(profiling_results[-1]))

                hits = list(sorted(ft.iterHits(), key=lambda h: 1 / h[2]))
                for line, code, hits, duration in hits:
                    impact = hits / total_hits
                    total_impact += impact
                    profiling_results.append(f"{module_fn}:{line} ({impact:2.0%}):")
                    try:
                        lines, start = inspect.getsourcelines(code)
                    except OSError:
                        continue
                    hits_ = [
                        ft.getHitStatsFor(line)[0]
                        for line in range(start, start + len(lines))
                    ]
                    profiling_results.extend(
                        [
                            f"{h:>5} {lineno:>4}: {l.rstrip()}"
                            for lineno, (l, h) in enumerate(zip(lines, hits_), start)
                        ]
                    )
                    profiling_results.append("")
                    if total_impact > 0.8:
                        break

            profiling_results.append("Total runtime: {}s".format(int(prof.total_time)))
            if prof.total_time < 20:
                profiling_results.append(
                    "Warning: Profiler ran only for a short time, "
                    "results may be highly inaccurate."
                )

        else:
            tmp = self._fetch_status(aggregates, distinct_jobs, err, ignore_errors,
                                     status_parallelization)
            profiling_results = None

        operations_errors = {s["_operations_error"] for s in tmp}
        labels_errors = {s["_labels_error"] for s in tmp}
        errors = list(filter(None, operations_errors.union(labels_errors)))

        if errors:
            logger.warning(
                "Some job status updates did not succeed due to errors. "
                "Number of unique errors: {}. Use --debug to list all errors.".format(
                    len(errors)
                )
            )
            for i, error in enumerate(errors):
                logger.debug("Status update error #{}: '{}'".format(i + 1, error))

        if only_incomplete:
            # Remove all jobs from the status info, that have not a single
            # eligible operation.

            def _incomplete(s):
                return any(op["eligible"] for op in s["operations"].values())

            tmp = list(filter(_incomplete, tmp))

        statuses = OrderedDict([(s["job_id"], s) for s in tmp])

        # If the dump_json variable is set, just dump all status info
        # formatted in JSON to screen.
        if dump_json:
            print(json.dumps(statuses, indent=4), file=file)
            return

        if overview:
            # get overview info:
            progress = defaultdict(int)
            for status in statuses.values():
                for label in status["labels"]:
                    progress[label] += 1
            progress_sorted = list(
                islice(
                    sorted(progress.items(), key=lambda x: (x[1], x[0]), reverse=True),
                    overview_max_lines,
                )
            )

        # Optionally expand parameters argument to all varying parameters.
        if parameters is self.PRINT_STATUS_ALL_VARYING_PARAMETERS:
            parameters = list(
<<<<<<< HEAD
                sorted({key for job in distinct_jobs for key in job.sp.keys() if
                        len(set([to_hashable(job.sp().get(key)) for job in distinct_jobs])) > 1}))
=======
                sorted(
                    {
                        key
                        for job in jobs
                        for key in job.sp.keys()
                        if len({to_hashable(job.sp().get(key)) for job in jobs}) > 1
                    }
                )
            )
>>>>>>> bd2cc898

        if parameters:
            # get parameters info

            def _add_parameters(status):
                sp = self.open_job(id=status["job_id"]).statepoint()

                def get(k, m):
                    if m is None:
                        return
                    t = k.split(".")
                    if len(t) > 1:
                        return get(".".join(t[1:]), m.get(t[0]))
                    else:
                        return m.get(k)

                status["parameters"] = OrderedDict()
                for i, k in enumerate(parameters):
                    v = shorten(str(self._alias(get(k, sp))), param_max_width)
                    status["parameters"][k] = v

            for status in statuses.values():
                _add_parameters(status)

            for i, para in enumerate(parameters):
                parameters[i] = shorten(self._alias(str(para)), param_max_width)

        if detailed:
            # get detailed view info
            status_legend = " ".join(f"[{v}]:{k}" for k, v in self.ALIASES.items())

            if compact:
                num_operations = len(self._operations)

            if pretty:
                OPERATION_STATUS_SYMBOLS = OrderedDict(
                    [
                        ("ineligible", "\u25cb"),  # open circle
                        ("eligible", "\u25cf"),  # black circle
                        ("active", "\u25b9"),  # open triangle
                        ("running", "\u25b8"),  # black triangle
                        ("completed", "\u2714"),  # check mark
                    ]
                )
                "Pretty (unicode) symbols denoting the execution status of operations."
            else:
                OPERATION_STATUS_SYMBOLS = OrderedDict(
                    [
                        ("ineligible", "-"),
                        ("eligible", "+"),
                        ("active", "*"),
                        ("running", ">"),
                        ("completed", "X"),
                    ]
                )
                "Symbols denoting the execution status of operations."
            operation_status_legend = " ".join(
                f"[{v}]:{k}" for k, v in OPERATION_STATUS_SYMBOLS.items()
            )

        context["jobs"] = list(statuses.values())
        context["overview"] = overview
        context["detailed"] = detailed
        context["all_ops"] = all_ops
        context["parameters"] = parameters
        context["compact"] = compact
        context["pretty"] = pretty
        context["unroll"] = unroll
        if overview:
            context["progress_sorted"] = progress_sorted
        if detailed:
            context["alias_bool"] = {True: "Y", False: "N"}
            context["scheduler_status_code"] = _FMT_SCHEDULER_STATUS
            context["status_legend"] = status_legend
            if compact:
                context["extra_num_operations"] = max(num_operations - 1, 0)
            if not unroll:
                context["operation_status_legend"] = operation_status_legend
                context["operation_status_symbols"] = OPERATION_STATUS_SYMBOLS

        def _add_dummy_operation(job):
            job["operations"][""] = {
                "completed": False,
                "eligible": False,
                "scheduler_status": JobStatus.dummy,
            }

        for job in context["jobs"]:
            has_eligible_ops = any([v["eligible"] for v in job["operations"].values()])
            if not has_eligible_ops and not context["all_ops"]:
                _add_dummy_operation(job)

        op_counter = Counter()
        for job in context["jobs"]:
            for k, v in job["operations"].items():
                if k != "" and v["eligible"]:
                    op_counter[k] += 1
        context["op_counter"] = op_counter.most_common(eligible_jobs_max_lines)
        n = len(op_counter) - len(context["op_counter"])
        if n > 0:
            context["op_counter"].append((f"[{n} more operations omitted]", ""))

        status_renderer = StatusRenderer()

        # We have to make a deep copy of the template environment if we're
        # using a process Pool for parallelism. Somewhere in the process of
        # manually pickling and dispatching tasks to individual processes
        # Python's reference counter loses track of the environment and ends up
        # destructing the template environment. This causes subsequent calls to
        # print_status to fail (although _fetch_status calls will still
        # succeed).
        te = (
            deepcopy(template_environment)
            if status_parallelization == "process"
            else template_environment
        )
        render_output = status_renderer.render(
            template, te, context, detailed, expand, unroll, compact, output_format
        )

        print(render_output, file=file)

        # Show profiling results (if enabled)
        if profiling_results:
            print("\n" + "\n".join(profiling_results), file=file)

        return status_renderer

    def _run_operations(
        self, operations=None, pretend=False, np=None, timeout=None, progress=False
    ):
        """Execute the next operations as specified by the project's workflow.

        See also: :meth:`~.run`

        :param operations:
            The operations to execute (optional).
        :type operations:
            Sequence of instances of :class:`._JobOperation`
        :param pretend:
            Do not actually execute the operations, but show which command would have been used.
        :type pretend:
            bool
        :param np:
            The number of processors to use for each operation.
        :type np:
            int
        :param timeout:
            An optional timeout for each operation in seconds after which execution will
            be cancelled. Use -1 to indicate not timeout (the default).
        :type timeout:
            int
        :param progress:
            Show a progress bar during execution.
        :type progress:
            bool
        """
        if timeout is not None and timeout < 0:
            timeout = None
        if operations is None:
            operations = list(self._get_pending_operations())
        else:
            operations = list(operations)  # ensure list

        if np is None or np == 1 or pretend:
            if progress:
                operations = tqdm(operations)
            for operation in operations:
                self._execute_operation(operation, timeout, pretend)
        else:
            logger.debug(
                "Parallelized execution of {} operation(s).".format(len(operations))
            )
            with contextlib.closing(
                Pool(processes=cpu_count() if np < 0 else np)
            ) as pool:
                logger.debug(
                    "Parallelized execution of {} operation(s).".format(len(operations))
                )
                try:
                    import pickle

                    self._run_operations_in_parallel(
                        pool, pickle, operations, progress, timeout
                    )
                    logger.debug("Used cPickle module for serialization.")
                except Exception as error:
                    if (
                        not isinstance(error, (pickle.PickleError, self._PickleError))
                        and "pickle" not in str(error).lower()
                    ):
                        raise  # most likely not a pickle related error...

                    try:
                        import cloudpickle
                    except ImportError:  # The cloudpickle package is not available.
                        logger.error(
                            "Unable to parallelize execution due to a pickling error. "
                            "\n\n - Try to install the 'cloudpickle' package, e.g., with "
                            "'pip install cloudpickle'!\n"
                        )
                        raise error
                    else:
                        try:
                            self._run_operations_in_parallel(
                                pool, cloudpickle, operations, progress, timeout
                            )
                        except self._PickleError as error:
                            raise RuntimeError(
                                "Unable to parallelize execution due to a pickling "
                                "error: {}.".format(error)
                            )

    @deprecated(deprecated_in="0.11", removed_in="0.13", current_version=__version__)
    def run_operations(
        self, operations=None, pretend=False, np=None, timeout=None, progress=False
    ):
        """Execute the next operations as specified by the project's workflow.

        See also: :meth:`~.run`

        :param operations:
            The operations to execute (optional).
        :type operations:
            Sequence of instances of :class:`.JobOperation`
        :param pretend:
            Do not actually execute the operations, but show which command would have been used.
        :type pretend:
            bool
        :param np:
            The number of processors to use for each operation.
        :type np:
            int
        :param timeout:
            An optional timeout for each operation in seconds after which execution will
            be cancelled. Use -1 to indicate not timeout (the default).
        :type timeout:
            int
        :param progress:
            Show a progress bar during execution.
        :type progress:
            bool
        """
        return self._run_operations(operations, pretend, np, timeout, progress)

    class _PickleError(Exception):
        "Indicates a pickling error while trying to parallelize the execution of operations."
        pass

    @staticmethod
    def _dumps_op(op):
        return (
            op.id,
            op.name,
            [job.get_id() for job in op._jobs],
            op.cmd,
            op.directives,
        )

    def _loads_op(self, blob):
        id, name, job_ids, cmd, directives = blob
        jobs = tuple(self.open_job(id=job_id) for job_id in job_ids)
        all_directives = jobs[0]._project._environment._get_default_directives()
        all_directives.update(directives)
        return _JobOperation(id, name, jobs, cmd, all_directives)

    def _run_operations_in_parallel(self, pool, pickle, operations, progress, timeout):
        """Execute operations in parallel.

        This function executes the given list of operations with the provided process pool.

        Since pickling of the project instance is likely to fail, we manually pickle the
        project instance and the operations before submitting them to the process pool to
        enable us to try different pool and pickle module combinations.
        """

        try:
<<<<<<< HEAD
            s_root = pickle.dumps(self.root_directory())
            s_ops = pickle.dumps(self._operations)
            s_tasks = [(pickle.loads, s_root, self._dumps_op(op), s_ops, 'run_operations')
                       for op in tqdm(operations, desc='Serialize tasks', file=sys.stderr)]
        except Exception as error:  # Masking all errors since they must be pickling related.
            raise self._PickleError(error)

        results = [pool.apply_async(_serializer, task) for task in s_tasks]
=======
            s_project = pickle.dumps(self)
            s_tasks = [
                (pickle.loads, s_project, self._dumps_op(op))
                for op in tqdm(operations, desc="Serialize tasks", file=sys.stderr)
            ]
        except Exception as error:  # Masking all errors since they must be pickling related.
            raise self._PickleError(error)

        results = [
            pool.apply_async(_execute_serialized_operation, task) for task in s_tasks
        ]
>>>>>>> bd2cc898

        for result in tqdm(results) if progress else results:
            result.get(timeout=timeout)

    def _execute_operation(self, operation, timeout=None, pretend=False):
        if pretend:
            print(operation.cmd)
            return None

        logger.info(f"Execute operation '{operation}'...")
        # Check if we need to fork for operation execution...
        if (
            # The 'fork' directive was provided and evaluates to True:
            operation.directives.get("fork", False)
            # Separate process needed to cancel with timeout:
            or timeout is not None
            # The operation function is of an instance of FlowCmdOperation:
            or isinstance(self._operations[operation.name], FlowCmdOperation)
            # The specified executable is not the same as the interpreter instance:
            or operation.directives.get("executable", sys.executable) != sys.executable
        ):
            # ... need to fork:
            logger.debug(
                "Forking to execute operation '{}' with "
                "cmd '{}'.".format(operation, operation.cmd)
            )
            subprocess.run(operation.cmd, shell=True, timeout=timeout, check=True)
        else:
            # ... executing operation in interpreter process as function:
            logger.debug(
                "Executing operation '{}' with current interpreter "
                "process ({}).".format(operation, os.getpid())
            )
            try:
                self._operations[operation.name](*operation._jobs)
            except Exception as e:
                assert len(operation._jobs) == 1
                raise UserOperationError(
<<<<<<< HEAD
                    f'An exception was raised during operation {operation.name} '
                    f'for job or aggregate with id {get_aggregate_id(operation._jobs)}.'
=======
                    "An exception was raised during operation {operation.name} "
                    "for job {operation._jobs[0]}.".format(operation=operation)
>>>>>>> bd2cc898
                ) from e

    def _get_default_directives(self):
        return {
            name: self.groups[name].operation_directives.get(name, dict())
            for name in self.operations
        }

    def run(
        self,
        jobs=None,
        names=None,
        pretend=False,
        np=None,
        timeout=None,
        num=None,
        num_passes=1,
        progress=False,
        order=None,
        ignore_conditions=IgnoreConditions.NONE,
    ):
        """Execute all pending operations for the given selection.

        This function will run in an infinite loop until all pending operations
        are executed, unless it reaches the maximum number of passes per
        operation or the maximum number of executions.

        By default there is no limit on the total number of executions, but a specific
        operation will only be executed once per job. This is to avoid accidental
        infinite loops when no or faulty post conditions are provided.

        See also: :meth:`~.run_operations`

        :param jobs:
            Only execute operations for the given jobs or aggregates of jobs,
            or all if the argument is omitted.
        :type jobs:
            Sequence of instances of :class:`.Job` or aggregate of instances of :class:`.Job`.
        :param names:
            Only execute operations that are in the provided set of names, or all, if the
            argument is omitted.
        :type names:
            Sequence of :class:`str`
        :param pretend:
            Do not actually execute the operations, but show which command would have been used.
        :type pretend:
            bool
        :param np:
            Parallelize to the specified number of processors. Use -1 to parallelize to all
            available processing units.
        :type np:
            int
        :param timeout:
            An optional timeout for each operation in seconds after which execution will
            be cancelled. Use -1 to indicate not timeout (the default).
        :type timeout:
            int
        :param num:
            The total number of operations that are executed will not exceed this argument
            if provided.
        :type num:
            int
        :param num_passes:
            The total number of one specific job-operation pair will not exceed this argument.
            The default is 1, there is no limit if this argument is `None`.
        :type num_passes:
            int
        :param progress:
            Show a progress bar during execution.
        :type progress:
            bool
        :param order:
            Specify the order of operations, possible values are:
                * 'none' or None (no specific order)
                * 'by-job' (operations are grouped by job)
                * 'by-op' (operations are grouped by operation)
                * 'cyclic' (order operations cyclic by job)
                * 'random' (shuffle the execution order randomly)
                * callable (a callable returning a comparison key for an
                            operation used to sort operations)

            The default value is `none`, which is equivalent to `by-op` in the current
            implementation.

            .. note::
                Users are advised to not rely on a specific execution order, as a
                substitute for defining the workflow in terms of pre- and post-conditions.
                However, a specific execution order may be more performant in cases where
                operations need to access and potentially lock shared resources.
        :type order:
            str, callable, or NoneType
        :param ignore_conditions:
            Specify if pre and/or post conditions check is to be ignored for eligibility check.
            The default is :py:class:`IgnoreConditions.NONE`.
        :type ignore_conditions:
            :py:class:`~.IgnoreConditions`
        """
        aggregates = self._convert_aggregates_from_jobs(jobs)

        # Get all matching FlowGroups
        if isinstance(names, str):
            raise ValueError(
                "The names argument of FlowProject.run() must be a sequence of strings, "
                "not a string."
            )
        if names is None:
            names = list(self.operations)

        flow_groups = self._gather_flow_groups(names)

        # Get default directives
        default_directives = self._get_default_directives()

        # Negative values for the execution limits, means 'no limit'.
        if num_passes and num_passes < 0:
            num_passes = None
        if num and num < 0:
            num = None

        if type(ignore_conditions) != IgnoreConditions:
            raise ValueError(
                "The ignore_conditions argument of FlowProject.run() "
                "must be a member of class IgnoreConditions"
            )

        messages = list()

        def log(msg, lvl=logging.INFO):
            messages.append((msg, lvl))

        reached_execution_limit = Event()

        def select(operation):
            if not self._is_selected_aggregate(operation._jobs, aggregates):
                return False

            if num is not None and select.total_execution_count >= num:
                reached_execution_limit.set()
                raise StopIteration  # Reached total number of executions

            # Check whether the operation was executed more than the total number of allowed
            # passes *per operation* (default=1).
            if (
                num_passes is not None
                and select.num_executions.get(operation, 0) >= num_passes
            ):
                log(
                    "Operation '{}' exceeds max. # of allowed "
                    "passes ({}).".format(operation, num_passes)
                )

                # Warn if an operation has no post-conditions set.
                has_post_conditions = len(self.operations[operation.name]._postconds)
                if not has_post_conditions:
                    log(
                        f"Operation '{operation.name}' has no post-conditions!",
                        logging.WARNING,
                    )

                return False  # Reached maximum number of passes for this operation.

            # Increase execution counters for this operation.
            select.num_executions[operation] += 1
            select.total_execution_count += 1
            return True

        # Keep track of all executed job-operations; the number of executions
        # of each individual job-operation cannot exceed num_passes.
        select.num_executions = defaultdict(int)

        # Keep track of the total execution count, it may not exceed the value given by
        # num, if not None.
        # Note: We are not using sum(select.num_execution.values()) for efficiency.
        select.total_execution_count = 0

        for i_pass in count(1):
            if reached_execution_limit.is_set():
                logger.warning(
                    "Reached the maximum number of operations that can be executed, but "
                    "there are still operations pending."
                )
                break
            try:
                # Change groups to available run _JobOperation(s)
                with self._potentially_buffered():
                    operations = []
                    for flow_group in flow_groups:
                        for aggregate in self._get_aggregate_store(flow_group.name).values():
                            operations.extend(
                                flow_group._create_run_job_operations(
<<<<<<< HEAD
                                    self._entrypoint, default_directives,
                                    aggregate, ignore_conditions))
=======
                                    self._entrypoint,
                                    default_directives,
                                    (job,),
                                    ignore_conditions,
                                )
                            )

>>>>>>> bd2cc898
                    operations = list(filter(select, operations))
            finally:
                if messages:
                    for msg, level in set(messages):
                        logger.log(level, msg)
                    del messages[:]  # clear
            if not operations:
                break  # No more pending operations or execution limits reached.

            def key_func_by_job(op):
                # In order to group the aggregates in a by-job manner, we need
                # to first sort the aggregates using their aggregate id.
                return get_aggregate_id(op._jobs)

            # Optionally re-order operations for execution if order argument is provided:
            if callable(order):
                operations = list(sorted(operations, key=order))
<<<<<<< HEAD
            elif order == 'random':
                random.shuffle(operations)
            elif order in ('by-job', 'cyclic'):
                groups = [list(group)
                          for _, group in groupby(sorted(operations, key=key_func_by_job),
                                                  key=key_func_by_job)]
                if order == 'cyclic':
                    operations = list(roundrobin(*groups))
                else:
                    operations = list(chain(*groups))
            elif order is None or order in ('none', 'by-op'):
                pass  # by-op is the default order
            else:
                raise ValueError(
                    "Invalid value for the 'order' argument, valid arguments are "
                    "'none', 'by-op', 'by-job', 'cyclic', 'random', None, or a callable.")
=======
            elif order == "cyclic":
                groups = [
                    list(group)
                    for _, group in groupby(operations, key=lambda op: op._jobs)
                ]
                operations = list(roundrobin(*groups))
            elif order == "random":
                random.shuffle(operations)
            elif order is None or order in ("none", "by-job"):
                pass  # by-job is the default order
            else:
                raise ValueError(
                    "Invalid value for the 'order' argument, valid arguments are "
                    "'none', 'by-job', 'cyclic', 'random', None, or a callable."
                )
>>>>>>> bd2cc898

            logger.info(
                "Executing {} operation(s) (Pass # {:02d})...".format(
                    len(operations), i_pass
                )
            )
            self._run_operations(
                operations, pretend=pretend, np=np, timeout=timeout, progress=progress
            )

    def _gather_flow_groups(self, names=None):
        """Grabs FlowGroups that match any of a set of names."""
        operations = OrderedDict()
        # if no names are selected try all singleton groups
        if names is None:
            names = self._operations.keys()
        for name in names:
            if name in operations:
                continue
            groups = [
                group
                for gname, group in self.groups.items()
                if re.fullmatch(name, gname)
            ]
            if len(groups) > 0:
                for group in groups:
                    operations[group.name] = group
            else:
                continue
        operations = list(operations.values())
        if not self._verify_group_compatibility(operations):
            raise ValueError(
                "Cannot specify groups or operations that "
                "will be included twice when using the"
                " -o/--operation option."
            )
        return operations

<<<<<<< HEAD
    def _get_submission_operations(self, aggregates, default_directives, names=None,
                                   ignore_conditions=IgnoreConditions.NONE,
                                   ignore_conditions_on_execution=IgnoreConditions.NONE):
        """Grabs _JobOperations that are eligible to run from FlowGroups."""
        for group in self._gather_flow_groups(names):
            for aggregate in self._get_aggregate_store(group.name).values():
                if (
                    group._eligible(aggregate, ignore_conditions) and
                    self._eligible_for_submission(group, aggregate) and
                    self._is_selected_aggregate(aggregate, aggregates)
                ):
                    yield group._create_submission_job_operation(
                        entrypoint=self._entrypoint,
                        default_directives=default_directives,
                        jobs=aggregate, index=0,
                        ignore_conditions_on_execution=ignore_conditions_on_execution)

    def _get_pending_operations(self, jobs=None, operation_names=None,
                                ignore_conditions=IgnoreConditions.NONE):
=======
    def _get_submission_operations(
        self,
        jobs,
        default_directives,
        names=None,
        ignore_conditions=IgnoreConditions.NONE,
        ignore_conditions_on_execution=IgnoreConditions.NONE,
    ):
        """Grabs _JobOperations that are eligible to run from FlowGroups."""
        for group in self._gather_flow_groups(names):
            for job in jobs:
                if group._eligible(
                    (job,), ignore_conditions
                ) and self._eligible_for_submission(group, (job,)):
                    yield group._create_submission_job_operation(
                        entrypoint=self._entrypoint,
                        default_directives=default_directives,
                        jobs=(job,),
                        index=0,
                        ignore_conditions_on_execution=ignore_conditions_on_execution,
                    )

    def _get_pending_operations(
        self, jobs, operation_names=None, ignore_conditions=IgnoreConditions.NONE
    ):
>>>>>>> bd2cc898
        "Get all pending operations for the given selection."
        assert not isinstance(operation_names, str)
        for op in self._next_operations(jobs, ignore_conditions):
            if operation_names is None or any(
                re.fullmatch(n, op.name) for n in operation_names
            ):
                yield op

    def _verify_group_compatibility(self, groups):
        """Verifies that all selected groups can be submitted together."""
        return all(a.isdisjoint(b) for a in groups for b in groups if a != b)

<<<<<<< HEAD
    def _aggregate_is_in_project(self, aggregate):
        """Verifies that the aggregate belongs to this project."""
        return any(get_aggregate_id(aggregate) in aggregates
                   for aggregates in self._stored_aggregates)

    @staticmethod
    def _is_selected_aggregate(aggregate, jobs):
        """Verifies whether the aggregate is present in the provided jobs.

        Providing ``jobs=None`` indicates that no specific job is provided by
        the user and hence ``aggregate`` is eligible for further evaluation.

        Always returns True if jobs is None.
        """
        return (jobs is None) or (aggregate in jobs)

    def _get_aggregate_from_id(self, id):
        # Iterate over all the instances of stored aggregates and search for the
        # aggregate in those instances.
        for aggregate_store in self._stored_aggregates:
            if id in aggregate_store:
                return aggregate_store[id]
        # Raise error as didn't find the id in any of the stored objects
        raise LookupError(f"Did not find aggregate with id {id} in the project")

    def _convert_aggregates_from_jobs(self, jobs):
        # The jobs parameter in public methods like ``run``, ``submit``, ``status`` may
        # accept either a signac job or an aggregate. We convert that job / aggregate
        # (which may be of any type (e.g. list)) to an aggregate of type ``tuple``.
        if jobs is not None:
            # aggregates must be a set to prevent duplicate entries
            aggregates = set()
            for aggregate in jobs:
                # User can still pass signac jobs.
                if isinstance(aggregate, signac.contrib.job.Job):
                    if aggregate not in self:
                        raise LookupError(f"Did not find job {aggregate} in the project")
                    aggregates.add((aggregate,))
                else:
                    try:
                        aggregate = tuple(aggregate)
                    except TypeError:
                        raise TypeError('Invalid argument provided by a user. Please provide '
                                        'a valid signac job or an aggregate of jobs instead.')
                    else:
                        if not self._aggregate_is_in_project(aggregate):
                            raise LookupError(f"Did not find aggregate {aggregate} in the project")
                        aggregates.add(aggregate)  # An aggregate provided by the user
            return list(aggregates)
        else:
            return None
=======
    def _verify_aggregate_project(self, aggregate):
        """Verifies that all aggregates belongs to the same project."""
        for job in aggregate:
            if job not in self:
                raise ValueError("Job {} is not present " "in the project".format(job))
>>>>>>> bd2cc898

    @contextlib.contextmanager
    def _potentially_buffered(self):
        """Enable the use of buffered mode for certain functions."""
        if self.config["flow"].as_bool("use_buffered_mode"):
            logger.debug("Entering buffered mode...")
            with signac.buffered():
                yield
            logger.debug("Exiting buffered mode.")
        else:
            yield

    def _script(
        self, operations, parallel=False, template="script.sh", show_template_help=False
    ):
        """Generate a run script to execute given operations.

        :param operations:
            The operations to execute.
        :type operations:
            Sequence of instances of :class:`._JobOperation`
        :param parallel:
            Execute all operations in parallel (default is False).
        :type parallel:
            bool
        :param template:
            The name of the template to use to generate the script.
        :type template:
            str
        :param show_template_help:
            Show help related to the templating system and then exit.
        :type show_template_help:
            bool
        """
        template_environment = self._template_environment()
        template = template_environment.get_template(template)
        context = self._get_standard_template_context()
        # For script generation we do not need the extra logic used for
        # generating cluster job scripts.
        context["base_script"] = "base_script.sh"
        context["operations"] = list(operations)
        context["parallel"] = parallel
        if show_template_help:
            self._show_template_help_and_exit(template_environment, context)
        return template.render(**context)

    @deprecated(deprecated_in="0.11", removed_in="0.13", current_version=__version__)
    def script(
        self, operations, parallel=False, template="script.sh", show_template_help=False
    ):
        """Generate a run script to execute given operations.

        :param operations:
            The operations to execute.
        :type operations:
            Sequence of instances of :class:`.JobOperation`
        :param parallel:
            Execute all operations in parallel (default is False).
        :type parallel:
            bool
        :param template:
            The name of the template to use to generate the script.
        :type template:
            str
        :param show_template_help:
            Show help related to the templating system and then exit.
        :type show_template_help:
            bool
        """
        return self._script(operations, parallel, template, show_template_help)

    def _generate_submit_script(
        self, _id, operations, template, show_template_help, env, **kwargs
    ):
        """Generate submission script to submit the execution of operations to a scheduler."""
        if template is None:
            template = env.template
        assert _id is not None

        template_environment = self._template_environment(env)
        template = template_environment.get_template(template)
        context = self._get_standard_template_context()
        # The flow 'script.sh' file simply extends the base script
        # provided. The choice of base script is dependent on the
        # environment, but will default to the 'base_script.sh' provided
        # with signac-flow unless additional environment information is
        # detected.

        logger.info(f"Use environment '{env}'.")
        logger.info(f"Set 'base_script={env.template}'.")
        context["base_script"] = env.template
        context["environment"] = env
        context["id"] = _id
        context["operations"] = list(operations)
        context.update(kwargs)
        if show_template_help:
            self._show_template_help_and_exit(template_environment, context)
        return template.render(**context)

    def _submit_operations(
        self,
        operations,
        _id=None,
        env=None,
        parallel=False,
        flags=None,
        force=False,
        template="script.sh",
        pretend=False,
        show_template_help=False,
        **kwargs,
    ):
        r"""Submit a sequence of operations to the scheduler.

        :param operations:
            The operations to submit.
        :type operations:
            A sequence of instances of :py:class:`._JobOperation`
        :param _id:
            The _id to be used for this submission.
        :type _id:
            str
        :param parallel:
            Execute all bundled operations in parallel.
        :type parallel:
            bool
        :param flags:
            Additional options to be forwarded to the scheduler.
        :type flags:
            list
        :param force:
            Ignore all warnings or checks during submission, just submit.
        :type force:
            bool
        :param template:
            The name of the template file to be used to generate the submission script.
        :type template:
            str
        :param pretend:
            Do not actually submit, but only print the submission script to screen. Useful
            for testing the submission workflow.
        :type pretend:
            bool
        :param show_template_help:
            Show information about available template variables and filters and exit.
        :type show_template_help:
            bool
        :param \*\*kwargs:
            Additional keyword arguments to be forwarded to the scheduler.
        :return:
            Returns the submission status after successful submission or None.
        """
        if _id is None:
            _id = self._store_bundled(operations)
        if env is None:
            env = self._environment
        else:
            warnings.warn(
                "The env argument is deprecated as of 0.10 and will be removed in 0.12. "
                "Instead, set the environment when constructing a FlowProject.",
                DeprecationWarning,
            )

        print(f"Submitting cluster job '{_id}':", file=sys.stderr)

        def _msg(group):
            print(f" - Group: {group}", file=sys.stderr)
            return group

        try:
            script = self._generate_submit_script(
                _id=_id,
                operations=map(_msg, operations),
                template=template,
                show_template_help=show_template_help,
                env=env,
                parallel=parallel,
                force=force,
                **kwargs,
            )
        except ConfigKeyError as error:
            raise SubmitError(
                "Unable to submit, because of a configuration error.\n"
                "The following key is missing: {key}.\n"
                "You can add the key to the configuration for example with:\n\n"
                "  $ signac config --global set {key} VALUE\n".format(key=str(error))
            )
        else:
            # Keys which were explicitly set by the user, but are not evaluated by the
            # template engine are cause for concern and might hint at a bug in the template
            # script or ill-defined directives. Here we check whether all directive keys that
            # have been explicitly set by the user were actually evaluated by the template
            # engine and warn about those that have not been.
            keys_unused = {
                key
                for op in operations
                for key in op.directives._keys_set_by_user.difference(
                    op.directives.keys_used
                )
                if key not in ("fork", "nranks", "omp_num_threads")  # ignore list
            }
            if keys_unused:
                logger.warning(
                    "Some of the keys provided as part of the directives were not used by "
                    "the template script, including: {}".format(
                        ", ".join(sorted(keys_unused))
                    )
                )
            if pretend:
                print(script)

            else:
                return env.submit(_id=_id, script=script, flags=flags, **kwargs)

    @deprecated(deprecated_in="0.11", removed_in="0.13", current_version=__version__)
    def submit_operations(
        self,
        operations,
        _id=None,
        env=None,
        parallel=False,
        flags=None,
        force=False,
        template="script.sh",
        pretend=False,
        show_template_help=False,
        **kwargs,
    ):
        r"""Submit a sequence of operations to the scheduler.

        :param operations:
            The operations to submit.
        :type operations:
            A sequence of instances of :py:class:`.JobOperation`
        :param _id:
            The _id to be used for this submission.
        :type _id:
            str
        :param parallel:
            Execute all bundled operations in parallel.
        :type parallel:
            bool
        :param flags:
            Additional options to be forwarded to the scheduler.
        :type flags:
            list
        :param force:
            Ignore all warnings or checks during submission, just submit.
        :type force:
            bool
        :param template:
            The name of the template file to be used to generate the submission script.
        :type template:
            str
        :param pretend:
            Do not actually submit, but only print the submission script to screen. Useful
            for testing the submission workflow.
        :type pretend:
            bool
        :param show_template_help:
            Show information about available template variables and filters and exit.
        :type show_template_help:
            bool
        :param \*\*kwargs:
            Additional keyword arguments to be forwarded to the scheduler.
        :return:
            Returns the submission status after successful submission or None.
        """
        return self._submit_operations(
            operations,
            _id,
            env,
            parallel,
            flags,
            force,
            template,
            pretend,
            show_template_help,
            **kwargs,
        )

    def submit(
        self,
        bundle_size=1,
        jobs=None,
        names=None,
        num=None,
        parallel=False,
        force=False,
        walltime=None,
        env=None,
        ignore_conditions=IgnoreConditions.NONE,
        ignore_conditions_on_execution=IgnoreConditions.NONE,
        **kwargs,
    ):
        """Submit function for the project's main submit interface.

        :param bundle_size:
            Specify the number of operations to be bundled into one submission, defaults to 1.
        :type bundle_size:
            int
        :param jobs:
            Only submit operations associated with the provided jobs. Defaults to all jobs.
        :type jobs:
            Sequence of instances :class:`.Job`.
        :param names:
            Only submit operations with any of the given names, defaults to all names.
        :type names:
            Sequence of :class:`str`
        :param num:
            Limit the total number of submitted operations, defaults to no limit.
        :type num:
            int
        :param parallel:
            Execute all bundled operations in parallel.
        :type parallel:
            bool
        :param force:
            Ignore all warnings or checks during submission, just submit.
        :type force:
            bool
        :param walltime:
            Specify the walltime in hours or as instance of :py:class:`datetime.timedelta`.
        :param ignore_conditions:
            Specify if pre and/or post conditions check is to be ignored for eligibility check.
            The default is :py:class:`IgnoreConditions.NONE`.
        :type ignore_conditions:
            :py:class:`~.IgnoreConditions`
        :param ignore_conditions_on_execution:
            Specify if pre and/or post conditions check is to be ignored for eligibility check after
            submitting. The default is :py:class:`IgnoreConditions.NONE`.
        :type ignore_conditions:
            :py:class:`~.IgnoreConditions`
        """
        aggregates = self._convert_aggregates_from_jobs(jobs)

        # Regular argument checks and expansion
        if isinstance(names, str):
            raise ValueError(
                "The 'names' argument must be a sequence of strings, however you "
                "provided a single string: {}.".format(names)
            )
        if env is None:
            env = self._environment
        else:
            warnings.warn(
                "The env argument is deprecated as of 0.10 and will be removed in 0.12. "
                "Instead, set the environment when constructing a FlowProject.",
                DeprecationWarning,
            )
        if walltime is not None:
            try:
                walltime = datetime.timedelta(hours=walltime)
            except TypeError as error:
                if (
                    str(error) != "unsupported type for timedelta "
                    "hours component: datetime.timedelta"
                ):
                    raise
        if type(ignore_conditions) != IgnoreConditions:
            raise ValueError(
                "The ignore_conditions argument of FlowProject.run() "
                "must be a member of class IgnoreConditions"
            )

        # Gather all pending operations.
        with self._potentially_buffered():
            default_directives = self._get_default_directives()
            # The generator must be used *inside* the buffering context manager
            # for performance reasons.
<<<<<<< HEAD
            operation_generator = self._get_submission_operations(aggregates,
                                                                  default_directives,
                                                                  names,
                                                                  ignore_conditions,
                                                                  ignore_conditions_on_execution)
=======
            operation_generator = self._get_submission_operations(
                jobs,
                default_directives,
                names,
                ignore_conditions,
                ignore_conditions_on_execution,
            )
>>>>>>> bd2cc898
            # islice takes the first "num" elements from the generator, or all
            # items if num is None.
            operations = list(islice(operation_generator, num))

        # Bundle them up and submit.
        with self._potentially_buffered():
            for bundle in _make_bundles(operations, bundle_size):
                status = self._submit_operations(
                    operations=bundle,
                    env=env,
                    parallel=parallel,
                    force=force,
                    walltime=walltime,
                    **kwargs,
                )
                if status is not None:
                    # Operations were submitted, store status
                    for operation in bundle:
                        operation.set_status(status)

    @classmethod
    def _add_submit_args(cls, parser):
        "Add arguments to submit sub command to parser."
        parser.add_argument(
            "flags", type=str, nargs="*", help="Flags to be forwarded to the scheduler."
        )
        parser.add_argument(
            "--pretend",
            action="store_true",
            help="Do not really submit, but print the submission script to screen.",
        )
        parser.add_argument(
            "--force",
            action="store_true",
            help="Ignore all warnings and checks, just submit.",
        )
        parser.add_argument(
            "--test",
            action="store_true",
            help="Do not interact with the scheduler, implies --pretend.",
        )
        parser.add_argument(
            "--ignore-conditions",
            type=str,
            choices=["none", "pre", "post", "all"],
            default=IgnoreConditions.NONE,
            action=_IgnoreConditionsConversion,
            help="Specify conditions to ignore for eligibility check.",
        )
        parser.add_argument(
            "--ignore-conditions-on-execution",
            type=str,
            choices=["none", "pre", "post", "all"],
            default=IgnoreConditions.NONE,
            action=_IgnoreConditionsConversion,
            help="Specify conditions to ignore after submitting. May be useful "
            "for conditions that cannot be checked once scheduled.",
        )

        cls._add_operation_selection_arg_group(parser)
        cls._add_operation_bundling_arg_group(parser)
        cls._add_template_arg_group(parser)

    @classmethod
    def _add_script_args(cls, parser):
        cls._add_operation_selection_arg_group(parser)
        execution_group = parser.add_argument_group("execution")
        execution_group.add_argument(
            "-p",
            "--parallel",
            action="store_true",
            help="Execute all operations in parallel.",
        )
        cls._add_template_arg_group(parser)

    @classmethod
    def _add_template_arg_group(cls, parser, default="script.sh"):
        "Add argument group to parser for template handling."
        template_group = parser.add_argument_group(
            "templating",
            "The execution and submission scripts are always generated from a script "
            "which is by default called '{default}' and located within the default "
            "template directory. The system uses a default template if none is provided. "
            "The default template extends from a base template, which may be different "
            "depending on the local compute environment, e.g., 'slurm.sh' for an environment "
            "with SLURM scheduler. The name of the base template is provided with the "
            "'base_script' template variable.".format(default=default),
        )
        template_group.add_argument(
            "--template",
            type=str,
            default=default,
            help="The name of the template file within the template directory. "
            "The standard template directory is '${{project_root}}/templates' and "
            "can be configured with the 'template_dir' configuration variable. "
            "Default: '{}'.".format(default),
        )
        template_group.add_argument(
            "--template-help",
            dest="show_template_help",
            action="store_true",
            help="Show information about the template context, including available variables "
            "and filter functions; then exit.",
        )

    @classmethod
    def _add_job_selection_args(cls, parser):
        parser.add_argument(
            "-j",
            "--job-id",
            type=str,
            nargs="+",
            help="Only select jobs that match the given id(s).",
        )
        parser.add_argument(
            "-f",
            "--filter",
            type=str,
            nargs="+",
            help="Only select jobs that match the given state point filter.",
        )
        parser.add_argument(
            "--doc-filter",
            type=str,
            nargs="+",
            help="Only select jobs that match the given document filter.",
        )

    @classmethod
    def _add_operation_selection_arg_group(cls, parser, operations=None):
        "Add argument group to parser for job-operation selection."
        selection_group = parser.add_argument_group(
            "job-operation selection",
            "By default, all eligible operations for all jobs are selected. Use "
            "the options in this group to reduce this selection.",
        )
        cls._add_job_selection_args(selection_group)
        selection_group.add_argument(
            "-o",
            "--operation",
            dest="operation_name",
            nargs="+",
            help="Only select operation or groups that match the given "
            "operation/group name(s).",
        )
        selection_group.add_argument(
            "-n",
            "--num",
            type=int,
            help="Limit the total number of operations/groups to be selected. A group is "
            "considered to be one operation even if it consists of multiple operations.",
        )

    @classmethod
    def _add_operation_bundling_arg_group(cls, parser):
        """Add argument group to parser for operation bundling."""

        bundling_group = parser.add_argument_group(
            "bundling",
            "Bundle multiple operations for execution, e.g., to submit them "
            "all together to a cluster job, or execute them in parallel within "
            "an execution script.",
        )
        bundling_group.add_argument(
            "-b",
            "--bundle",
            type=int,
            nargs="?",
            const=0,
            default=1,
            dest="bundle_size",
            help="Bundle multiple operations for execution in a single "
            "scheduler job. When this option is provided without argument, "
            " all pending operations are aggregated into one bundle.",
        )
        bundling_group.add_argument(
            "-p",
            "--parallel",
            action="store_true",
            help="Execute all operations in a single bundle in parallel.",
        )

    def export_job_statuses(self, collection, statuses):
        "Export the job statuses to a database collection."
        for status in statuses:
            job = self.open_job(id=status["job_id"])
            status["statepoint"] = job.statepoint()
            collection.update_one(
                {"_id": status["job_id"]}, {"$set": status}, upsert=True
            )

    @classmethod
    def _add_print_status_args(cls, parser):
        "Add arguments to parser for the :meth:`~.print_status` method."
        cls._add_job_selection_args(parser)
        view_group = parser.add_argument_group(
            "view", "Specify how to format the status display."
        )
        view_group.add_argument(
            "--json",
            dest="dump_json",
            action="store_true",
            help="Do not format the status display, but dump all data formatted in JSON.",
        )
        view_group.add_argument(
            "-d",
            "--detailed",
            action="store_true",
            help="Show a detailed view of all jobs and their labels and operations.",
        )
        view_group.add_argument(
            "-a",
            "--all-operations",
            dest="all_ops",
            action="store_true",
            help="Show information about all operations, not just active or eligible ones.",
        )
        view_group.add_argument(
            "--only-incomplete-operations",
            dest="only_incomplete",
            action="store_true",
            help="Only show information for jobs with incomplete operations.",
        )
        view_group.add_argument(
            "--stack",
            action="store_false",
            dest="unroll",
            help="Show labels and operations in separate rows.",
        )
        view_group.add_argument(
            "-1",
            "--one-line",
            dest="compact",
            action="store_true",
            help="Show only one line per job.",
        )
        view_group.add_argument(
            "-e",
            "--expand",
            action="store_true",
            help="Display job labels and job operations in two separate tables.",
        )
        view_group.add_argument("--pretty", action="store_true")
        view_group.add_argument(
            "--full",
            action="store_true",
            help="Show all available information (implies --detailed --all-operations).",
        )
        view_group.add_argument(
            "--no-overview",
            action="store_false",
            dest="overview",
            help="Do not print an overview.",
        )
        view_group.add_argument(
            "-m",
            "--overview-max-lines",
            type=_positive_int,
            help="Limit the number of lines in the overview.",
        )
        view_group.add_argument(
            "-p",
            "--parameters",
            type=str,
            nargs="*",
            help="Display select parameters of the job's "
            "statepoint with the detailed view.",
        )
        view_group.add_argument(
            "--param-max-width", type=int, help="Limit the width of each parameter row."
        )
        view_group.add_argument(
            "--eligible-jobs-max-lines",
            type=_positive_int,
            help="Limit the number of eligible jobs that are shown.",
        )
        parser.add_argument(
            "--ignore-errors",
            action="store_true",
            help="Ignore errors that might occur when querying the scheduler.",
        )
        parser.add_argument(
            "--no-parallelize",
            action="store_true",
            help="Do not parallelize the status determination. "
            "The '--no-parallelize' argument is deprecated. "
            "Please use the status_parallelization configuration "
            "instead (see above).",
        )
        view_group.add_argument(
            "-o",
            "--output-format",
            type=str,
            default="terminal",
            help="Set status output format: terminal, markdown, or html.",
        )

    def labels(self, job):
        """Yields all labels for the given ``job``.

        See also: :meth:`~.label`
        """
        for label_func, label_name in self._label_functions.items():
            if label_name is None:
                label_name = getattr(
                    label_func,
                    "_label_name",
                    getattr(label_func, "__name__", type(label_func).__name__),
                )
            try:
                label_value = label_func(job)
            except TypeError:
                try:
                    label_value = label_func(self, job)
                except Exception:
                    label_func = getattr(self, label.__func__.__name__)
                    label_value = label_func(job)

            assert label_name is not None
            if isinstance(label_value, str):
                yield label_value
            elif bool(label_value) is True:
                yield label_name

    def add_operation(self, name, cmd, pre=None, post=None, **kwargs):
        """
        Add an operation to the workflow.

        This method will add an instance of :py:class:`~.FlowOperation` to the
        operations-dict of this project.

        .. seealso::

            A Python function may be defined as an operation function directly using
            the :meth:`~.operation` decorator.

        Any FlowOperation is associated with a specific command, which should be
        a function of :py:class:`~signac.contrib.job.Job`. The command (cmd) can
        be stated as function, either by using str-substitution based on a job's
        attributes, or by providing a unary callable, which expects an instance
        of job as its first and only positional argument.

        For example, if we wanted to define a command for a program called 'hello',
        which expects a job id as its first argument, we could construct the following
        two equivalent operations:

        .. code-block:: python

            op = FlowOperation('hello', cmd='hello {job._id}')
            op = FlowOperation('hello', cmd=lambda 'hello {}'.format(job._id))

        Here are some more useful examples for str-substitutions:

        .. code-block:: python

            # Substitute job state point parameters:
            op = FlowOperation('hello', cmd='cd {job.ws}; hello {job.sp.a}')

        Pre-requirements (pre) and post-conditions (post) can be used to
        trigger an operation only when certain conditions are met. Conditions are unary
        callables, which expect an instance of job as their first and only positional
        argument and return either True or False.

        An operation is considered "eligible" for execution when all pre-requirements
        are met and when at least one of the post-conditions is not met.
        Requirements are always met when the list of requirements is empty and
        post-conditions are never met when the list of post-conditions is empty.

        Please note, eligibility in this contexts refers only to the workflow pipeline
        and not to other contributing factors, such as whether the job-operation is currently
        running or queued.

        :param name:
            A unique identifier for this operation, which may be freely chosen.
        :type name:
            str
        :param cmd:
            The command to execute operation; should be a function of job.
        :type cmd:
            str or callable
        :param pre:
            Required conditions.
        :type pre:
            sequence of callables
        :param post:
            Post-conditions to determine completion.
        :type pre:
            sequence of callables
        """
        if name in self.operations:
            raise KeyError("An operation with this identifier is already added.")
        op = self.operations[name] = FlowCmdOperation(cmd=cmd, pre=pre, post=post)
        if name in self._groups:
            raise KeyError("A group with this identifier already exists.")
        self._groups[name] = FlowGroup(
            name, operations={name: op}, operation_directives=dict(name=kwargs)
        )

    def completed_operations(self, job):
        """Determine which operations have been completed for job.

        :param job:
            The signac job handle.
        :type job:
            :class:`~signac.contrib.job.Job`
        :return:
            The name of the operations that are complete.
        :rtype:
            str
        """
        for name, op in self._operations.items():
            if op._complete((job,)):
                yield name

<<<<<<< HEAD
    def _next_operations(self, jobs=None, ignore_conditions=IgnoreConditions.NONE):
        """Determine the next eligible operations for aggregates.
=======
    def _job_operations(self, job, ignore_conditions=IgnoreConditions.NONE):
        "Yield instances of _JobOperation constructed for specific jobs."
        for name in self.operations:
            group = self._groups[name]
            yield from group._create_run_job_operations(
                entrypoint=self._entrypoint,
                jobs=(job,),
                default_directives=dict(),
                ignore_conditions=ignore_conditions,
                index=0,
            )

    def _next_operations(self, jobs, ignore_conditions=IgnoreConditions.NONE):
        """Determine the next eligible operations for jobs.
>>>>>>> bd2cc898

        :param jobs:
            The signac job handles. By default all the aggregates are evaluated to get
            the next operation associated.
        :type jobs:
            tuple of :class:`~signac.contrib.job.Job`
        :param ignore_conditions:
            Specify if pre and/or post conditions check is to be ignored for eligibility check.
            The default is :py:class:`IgnoreConditions.NONE`.
        :type ignore_conditions:
            :py:class:`~.IgnoreConditions`
        :yield:
            All instances of :class:`~._JobOperation` jobs are eligible for.
        """
<<<<<<< HEAD
        for name in self.operations:
            group = self._groups[name]
            for aggregate in self._get_aggregate_store(group.name).values():
                if not self._is_selected_aggregate(aggregate, jobs):
                    continue
                yield from group._create_run_job_operations(entrypoint=self._entrypoint,
                                                            default_directives=dict(),
                                                            jobs=aggregate,
                                                            ignore_conditions=ignore_conditions)
=======
        for job in jobs:
            yield from self._job_operations(job, ignore_conditions)
>>>>>>> bd2cc898

    @deprecated(deprecated_in="0.11", removed_in="0.13", current_version=__version__)
    def next_operations(self, *jobs, ignore_conditions=IgnoreConditions.NONE):
        """Determine the next eligible operations for jobs.

        :param jobs:
            The signac job handles.
        :type jobs:
            Sequence of instances of :class:`.Job`.
        :param ignore_conditions:
            Specify if pre and/or post conditions check is to be ignored for eligibility check.
            The default is :py:class:`IgnoreConditions.NONE`.
        :type ignore_conditions:
            :py:class:`~.IgnoreConditions`
        :yield:
            All instances of :class:`~.JobOperation` jobs are eligible for.
        """
        for name in self.operations:
            group = self._groups[name]
            aggregate_store = self._get_aggregate_store(group.name)

            # Only yield JobOperation instances from the default aggregates
            if not isinstance(aggregate_store, _DefaultAggregateStore):
                continue

            for aggregate in aggregate_store.values():
                # JobOperation handles a single job and not an aggregate of
                # jobs. Hence the single job in that aggregate should be
                # present in the jobs passed by a user.
                if aggregate[0] not in jobs:
                    continue

                for op in group._create_run_job_operations(
                    entrypoint=self._entrypoint, jobs=aggregate, default_directives={},
                    ignore_conditions=ignore_conditions, index=0
                ):
                    yield JobOperation(op.id, op.name, op._jobs[0], op._cmd, op.directives)

    @classmethod
    def operation(cls, func, name=None):
        """Add the function `func` as operation function to the class workflow definition.

        This function is designed to be used as a decorator function, for example:

        .. code-block:: python

            @FlowProject.operation
            def hello(job):
                print('Hello', job)

        See also: :meth:`~.flow.FlowProject.add_operation`.
        """
        if isinstance(func, str):
            return lambda op: cls.operation(op, name=func)

        if name is None:
            name = func.__name__

        if (name, func) in cls._OPERATION_FUNCTIONS:
            raise ValueError(f"An operation with name '{name}' is already registered.")
        if name in cls._GROUP_NAMES:
<<<<<<< HEAD
            raise ValueError("A group with name '{}' is already registered.".format(name))
=======
            raise ValueError(f"A group with name '{name}' is already registered.")

>>>>>>> bd2cc898
        signature = inspect.signature(func)
        for i, (k, v) in enumerate(signature.parameters.items()):
            if i and v.default is inspect.Parameter.empty:
                raise ValueError(
                    "Only the first argument in an operation argument may not have "
<<<<<<< HEAD
                    "a default value! ({})".format(name))
        if not getattr(func, '_flow_aggregate', False):
            func._flow_aggregate = aggregator.groupsof(1)

        # Append the name and function to the class registry
        cls._OPERATION_FUNCTIONS.append((name, func))
        cls._GROUPS.append(FlowGroupEntry(name=name, options="", aggregator=func._flow_aggregate))
        if hasattr(func, '_flow_groups'):
=======
                    "a default value! ({})".format(name)
                )

        # Append the name and function to the class registry
        cls._OPERATION_FUNCTIONS.append((name, func))
        cls._GROUPS.append(FlowGroupEntry(name=name, options=""))
        if hasattr(func, "_flow_groups"):
>>>>>>> bd2cc898
            func._flow_groups.append(name)
        else:
            func._flow_groups = [name]
        return func

    @classmethod
    def _collect_operations(cls):
        "Collect all operations that were add via decorator."
        operations = []
        for parent_class in cls.__mro__:
            operations.extend(getattr(parent_class, "_OPERATION_FUNCTIONS", []))
        return operations

    @classmethod
    def _collect_conditions(cls, attr):
        "Collect conditions from attr using the mro hierarchy."
        ret = defaultdict(list)
        for parent_class in cls.__mro__:
            for func, conds in getattr(parent_class, attr, dict()).items():
                ret[func].extend(conds)
        return ret

    @classmethod
    def _collect_pre_conditions(cls):
        "Collect all pre-conditions that were added via decorator."
        return cls._collect_conditions("_OPERATION_PRE_CONDITIONS")

    @classmethod
    def _collect_post_conditions(cls):
        "Collect all post-conditions that were added via decorator."
        return cls._collect_conditions("_OPERATION_POST_CONDITIONS")

    def _register_operations(self):
        "Register all operation functions registered with this class and its parent classes."
        operations = self._collect_operations()
        pre_conditions = self._collect_pre_conditions()
        post_conditions = self._collect_post_conditions()

        for name, func in operations:
            if name in self._operations:
                raise ValueError(f"Repeat definition of operation with name '{name}'.")

            # Extract pre/post conditions and directives from function:
            params = {
                "pre": pre_conditions.get(func, None),
                "post": post_conditions.get(func, None),
            }

            # Construct FlowOperation:
            if getattr(func, "_flow_cmd", False):
                self._operations[name] = FlowCmdOperation(cmd=func, **params)
            else:
                self._operations[name] = FlowOperation(op_func=func, **params)

    def _register_aggregates(self):
        """Generate aggregates for every operation or group in a FlowProject"""
        stored_aggregates = {}
        for _aggregator, groups in self._aggregator_per_group.items():
            stored_aggregates[_aggregator._create_AggregatesStore(self)] = groups
        self._stored_aggregates = stored_aggregates

    @classmethod
    def make_group(cls, name, options=""):
        """Make a FlowGroup named ``name`` and return a decorator to make groups.

        .. code-block:: python

            example_group = FlowProject.make_group('example')

            @example_group
            @FlowProject.operation
            def foo(job):
                return "hello world"

        FlowGroups group operations together for running and submitting
        JobOperations.

        :param name:
            The name of the :class:`~.FlowGroup`.
        :type name:
            str
        :param options:
            A string to append to submissions can be any valid :meth:`FlowOperation.run` option.
        :type options:
            str
        :param aggregator_obj:
            aggregator object associated with the :py:class:`FlowGroup`
        :type aggregator_obj:
            :py:class:`aggregator`
        """
        if name in cls._GROUP_NAMES:
            raise ValueError(f"Repeat definition of group with name '{name}'.")
        else:
            cls._GROUP_NAMES.add(name)
        group_entry = FlowGroupEntry(name, options, aggregator.groupsof(1))
        cls._GROUPS.append(group_entry)
        return group_entry

    def _register_groups(self):
        "Register all groups and add the correct operations to each."
        group_entries = []
        # Gather all groups from class and parent classes.
        for cls in type(self).__mro__:
            group_entries.extend(getattr(cls, "_GROUPS", []))

        aggregators = defaultdict(list)
        # Initialize all groups without operations.
        # Also store the aggregates we need to store all the groups associated
        # with each aggregator.
        for entry in group_entries:
            self._groups[entry.name] = FlowGroup(entry.name, options=entry.options)
            aggregators[entry.aggregator].append(entry.name)
        self._aggregator_per_group = dict(aggregators)

        # Add operations and directives to group
        for (op_name, op) in self._operations.items():
            if isinstance(op, FlowCmdOperation):
                func = op._cmd
            else:
                func = op._op_func

            if hasattr(func, "_flow_groups"):
                op_directives = getattr(
                    func, "_flow_group_operation_directives", dict()
                )
                for group_name in func._flow_groups:
                    directives = op_directives.get(group_name)
                    self._groups[group_name].add_operation(op_name, op, directives)

            # For singleton groups add directives
            directives = getattr(func, "_flow_directives", dict())
            self._groups[op_name].operation_directives[op_name] = directives

    @property
    def operations(self):
        "The dictionary of operations that have been added to the workflow."
        return self._operations

    @property
    def groups(self):
        return self._groups

    def _get_aggregate_store(self, group):
        """Return aggregate store associated with the FlowGroup.

        :param group:
            The name of the FlowGroup whose aggregate store will be returned.
        :type group:
            str
        :returns:
            Aggregate store containing aggregates associated with the provided FlowGroup.
        :rtype:
            :py:class:`_DefaultAggregateStore`
        """
        for aggregate_store, groups in self._stored_aggregates.items():
            if group in groups:
                return aggregate_store
        return {}

    def _eligible_for_submission(self, flow_group, jobs):
        """Determine if a flow_group is eligible for submission with a given
        job-aggregate.

        By default, an operation is eligible for submission when it
        is not considered active, that means already queued or running.
        """
        if flow_group is None or jobs is None:
            return False
        if flow_group._get_status(jobs) >= JobStatus.submitted:
            return False
        group_ops = set(flow_group)
        for other_group in self._groups.values():
            if group_ops & set(other_group):
                if other_group._get_status(jobs) >= JobStatus.submitted:
                    return False
        return True

    def _main_status(self, args):
        "Print status overview."
        aggregates = self._select_jobs_from_args(args)
        if args.compact and not args.unroll:
            logger.warn(
                "The -1/--one-line argument is incompatible with "
                "'--stack' and will be ignored."
            )
        show_traceback = args.debug or args.show_traceback
        args = {
            key: val
            for key, val in vars(args).items()
            if key
            not in [
                "func",
                "verbose",
                "debug",
                "show_traceback",
                "job_id",
                "filter",
                "doc_filter",
            ]
        }
        if args.pop("full"):
            args["detailed"] = args["all_ops"] = True

        start = time.time()
        try:
            self.print_status(jobs=aggregates, **args)
        except Exception as error:
            if show_traceback:
                logger.error(
                    "Error during status update: {}\nUse '--ignore-errors' to "
                    "complete the update anyways.".format(str(error))
                )
            else:
                logger.error(
                    "Error during status update: {}\nUse '--ignore-errors' to "
                    "complete the update anyways or '--show-traceback' to show "
                    "the full traceback.".format(str(error))
                )
                error = error.__cause__  # Always show the user traceback cause.
            traceback.print_exception(type(error), error, error.__traceback__)
        else:
            if aggregates is None:
                length_jobs = sum(len(aggregate_store)
                                  for aggregate_store in self._stored_aggregates)
            else:
                length_jobs = len(aggregates)
            # Use small offset to account for overhead with few jobs
<<<<<<< HEAD
            delta_t = (time.time() - start - 0.5) / max(length_jobs, 1)
            config_key = 'status_performance_warn_threshold'
=======
            delta_t = (time.time() - start - 0.5) / max(len(jobs), 1)
            config_key = "status_performance_warn_threshold"
>>>>>>> bd2cc898
            warn_threshold = flow_config.get_config_value(config_key)
            if not args["profile"] and delta_t > warn_threshold >= 0:
                print(
                    "WARNING: "
                    "The status compilation took more than {}s per job. Consider "
                    "using `--profile` to determine bottlenecks within your project "
                    "workflow definition.\n"
                    "Execute `signac config set flow.{} VALUE` to specify the "
                    "warning threshold in seconds.\n"
                    "To speed up the compilation, you can try executing "
                    "`signac config set flow.status_parallelization 'process'` to set "
                    "the status_parallelization config value to process."
                    "Use -1 to completely suppress this warning.\n".format(
                        warn_threshold, config_key
                    ),
                    file=sys.stderr,
                )

    def _main_next(self, args):
        "Determine the jobs that are eligible for a specific operation."
        for op in self._next_operations():
            if args.name in op.name:
<<<<<<< HEAD
                print(get_aggregate_id(op._jobs))
=======
                print(" ".join(map(str, op._jobs)))
>>>>>>> bd2cc898

    def _main_run(self, args):
        "Run all (or select) job operations."
        # Select jobs:
        aggregates = self._select_jobs_from_args(args)

        # Setup partial run function, because we need to call this either
        # inside some context managers or not based on whether we need
        # to switch to the project root directory or not.
<<<<<<< HEAD
        run = functools.partial(self.run,
                                jobs=aggregates, names=args.operation_name, pretend=args.pretend,
                                np=args.parallel, timeout=args.timeout, num=args.num,
                                num_passes=args.num_passes, progress=args.progress,
                                order=args.order,
                                ignore_conditions=args.ignore_conditions)
=======
        run = functools.partial(
            self.run,
            jobs=jobs,
            names=args.operation_name,
            pretend=args.pretend,
            np=args.parallel,
            timeout=args.timeout,
            num=args.num,
            num_passes=args.num_passes,
            progress=args.progress,
            order=args.order,
            ignore_conditions=args.ignore_conditions,
        )
>>>>>>> bd2cc898

        if args.switch_to_project_root:
            with add_cwd_to_environment_pythonpath():
                with switch_to_directory(self.root_directory()):
                    run()
        else:
            run()

    def _main_script(self, args):
        "Generate a script for the execution of operations."
        # Select jobs:
        aggregates = self._select_jobs_from_args(args)

        # Gather all pending operations or generate them based on a direct command...
        with self._potentially_buffered():
            names = args.operation_name if args.operation_name else None
            default_directives = self._get_default_directives()
<<<<<<< HEAD
            operations = self._get_submission_operations(aggregates, default_directives, names,
                                                         args.ignore_conditions,
                                                         args.ignore_conditions_on_execution)
=======
            operations = self._get_submission_operations(
                jobs,
                default_directives,
                names,
                args.ignore_conditions,
                args.ignore_conditions_on_execution,
            )
>>>>>>> bd2cc898
            operations = list(islice(operations, args.num))

        # Generate the script and print to screen.
        print(
            self._script(
                operations=operations,
                parallel=args.parallel,
                template=args.template,
                show_template_help=args.show_template_help,
            )
        )

    def _main_submit(self, args):
        "Submit jobs to a scheduler"
        if args.test:
            args.pretend = True
        kwargs = vars(args)

        # Select jobs:
        aggregates = self._select_jobs_from_args(args)

        # Fetch the scheduler status.
        if not args.test:
            self._fetch_scheduler_status(aggregates)

        names = args.operation_name if args.operation_name else None
        self.submit(jobs=aggregates, names=names, **kwargs)

    def _main_exec(self, args):
        aggregates = self._select_jobs_from_args(args)
        try:
            operation = self._operations[args.operation]

            if isinstance(operation, FlowCmdOperation):

                def operation_function(job):
                    cmd = operation(job).format(job=job)
                    subprocess.run(cmd, shell=True, check=True)

            else:
                operation_function = operation

        except KeyError:
            raise KeyError(f"Unknown operation '{args.operation}'.")

        for aggregate in self._get_aggregate_store(args.operation).values():
            if self._is_selected_aggregate(aggregate, aggregates):
                operation_function(*aggregate)

    def _select_jobs_from_args(self, args):
        "Select jobs with the given command line arguments ('-j/-f/--doc-filter/--jobid')."
        if (
            not args.func == self._main_exec and
            args.job_id and (args.filter or args.doc_filter)
        ):
            raise ValueError(
                "Cannot provide both -j/--job-id and -f/--filter or --doc-filter in combination."
            )

        if args.job_id:
<<<<<<< HEAD
            # aggregates must be a set to prevent duplicate entries
            aggregates = set()
            for id in args.job_id:
                # TODO: We need to add support for aggregation id parameter
                # for the -j flag ('agg-...')
                try:
                    aggregates.add((self.open_job(id=id),))
                except KeyError as error:
                    raise LookupError("Did not find job with id {}.".format(error))
            return list(aggregates)
        elif 'filter' in args or 'doc_filter' in args:
=======
            try:
                return [self.open_job(id=job_id) for job_id in args.job_id]
            except KeyError as error:
                raise LookupError(f"Did not find job with id {error}.")
        else:
>>>>>>> bd2cc898
            filter_ = parse_filter_arg(args.filter)
            doc_filter = parse_filter_arg(args.doc_filter)
            return JobsCursor(self, filter_, doc_filter)
        else:
            return None

    def main(self, parser=None):
        """Call this function to use the main command line interface.

        In most cases one would want to call this function as part of the
        class definition, e.g.:

        .. code-block:: python

             my_project.py
            from flow import FlowProject

            class MyProject(FlowProject):
                pass

            if __name__ == '__main__':
                MyProject().main()

        You can then execute this script on the command line:

        .. code-block:: bash

            $ python my_project.py --help
        """
        # Find file that main is called in. When running through the command
        # line interface, we know exactly what the entrypoint path should be:
        # it's the file where main is called, which we can pull off the stack.
        self._entrypoint.setdefault(
            "path", os.path.realpath(inspect.stack()[-1].filename)
        )

        if parser is None:
            parser = argparse.ArgumentParser()

        base_parser = argparse.ArgumentParser(add_help=False)

        # The argparse module does not automatically merge options shared between the main
        # parser and the subparsers. We therefore assign different destinations for each
        # option and then merge them manually below.
        for prefix, _parser in (("main_", parser), ("", base_parser)):
            _parser.add_argument(
                "-v",
                "--verbose",
                dest=prefix + "verbose",
                action="count",
                default=0,
                help="Increase output verbosity.",
            )
            _parser.add_argument(
                "--show-traceback",
                dest=prefix + "show_traceback",
                action="store_true",
                help="Show the full traceback on error.",
            )
            _parser.add_argument(
                "--debug",
                dest=prefix + "debug",
                action="store_true",
                help="This option implies `-vv --show-traceback`.",
            )

        subparsers = parser.add_subparsers()

        parser_status = subparsers.add_parser(
            "status",
            parents=[base_parser],
            description="You can specify the parallelization of the status "
            "command by setting the flow.status_parallelization "
            "config value to 'thread' (default), 'none', or "
            "'process'. You can do this by executing `signac "
            "config set flow.status_parallelization VALUE`.",
        )
        self._add_print_status_args(parser_status)
        parser_status.add_argument(
            "--profile",
            const=inspect.getsourcefile(inspect.getmodule(self)),
            nargs="?",
            help="Collect statistics to determine code paths that are responsible "
            "for the majority of runtime required for status determination. "
            "Optionally provide a filename pattern to select for what files "
            "to show result for. Defaults to the main module. "
            "(requires pprofile)",
        )
        parser_status.set_defaults(func=self._main_status)

        parser_next = subparsers.add_parser(
            "next",
            parents=[base_parser],
            description="Determine jobs that are eligible for a specific operation.",
        )
        parser_next.add_argument("name", type=str, help="The name of the operation.")
        parser_next.set_defaults(func=self._main_next)

        parser_run = subparsers.add_parser(
            "run",
            parents=[base_parser],
        )
        self._add_operation_selection_arg_group(
            parser_run, list(sorted(self._operations))
        )

        execution_group = parser_run.add_argument_group("execution")
        execution_group.add_argument(
            "--pretend",
            action="store_true",
            help="Do not actually execute commands, just show them.",
        )
        execution_group.add_argument(
            "--progress",
            action="store_true",
            help="Display a progress bar during execution.",
        )
        execution_group.add_argument(
            "--num-passes",
            type=int,
            default=1,
            help="Specify how many times a particular job-operation may be executed within one "
            "session (default=1). This is to prevent accidental infinite loops, "
            "where operations are executed indefinitely, because post conditions "
            "were not properly set. Use -1 to allow for an infinite number of passes.",
        )
        execution_group.add_argument(
            "-t",
            "--timeout",
            type=int,
            help="A timeout in seconds after which the execution of one operation is canceled.",
        )
        execution_group.add_argument(
            "--switch-to-project-root",
            action="store_true",
            help="Temporarily add the current working directory to the python search path and "
            "switch to the root directory prior to execution.",
        )
        execution_group.add_argument(
            "-p",
            "--parallel",
            type=int,
            nargs="?",
            const="-1",
            help="Specify the number of cores to parallelize to. Defaults to all available "
            "processing units if argument is omitted.",
        )
        execution_group.add_argument(
            "--order",
            type=str,
<<<<<<< HEAD
            choices=['none', 'by-op', 'by-job', 'cyclic', 'random'],
=======
            choices=["none", "by-job", "cyclic", "random"],
>>>>>>> bd2cc898
            default=None,
            help="Specify the execution order of operations for each execution pass.",
        )
        execution_group.add_argument(
            "--ignore-conditions",
            type=str,
            choices=["none", "pre", "post", "all"],
            default=IgnoreConditions.NONE,
            action=_IgnoreConditionsConversion,
            help="Specify conditions to ignore for eligibility check.",
        )
        parser_run.set_defaults(func=self._main_run)

        parser_script = subparsers.add_parser(
            "script",
            parents=[base_parser],
        )
        parser_script.add_argument(
            "--ignore-conditions",
            type=str,
            choices=["none", "pre", "post", "all"],
            default=IgnoreConditions.NONE,
            action=_IgnoreConditionsConversion,
            help="Specify conditions to ignore for eligibility check.",
        )
        parser_script.add_argument(
            "--ignore-conditions-on-execution",
            type=str,
            choices=["none", "pre", "post", "all"],
            default=IgnoreConditions.NONE,
            action=_IgnoreConditionsConversion,
            help="Specify conditions to ignore after submitting. May be useful "
            "for conditions that cannot be checked once scheduled.",
        )
        self._add_script_args(parser_script)
        parser_script.set_defaults(func=self._main_script)

        parser_submit = subparsers.add_parser(
            "submit",
            parents=[base_parser],
            conflict_handler="resolve",
        )
        self._add_submit_args(parser_submit)
        env_group = parser_submit.add_argument_group(
            f"{self._environment.__name__} options"
        )
        self._environment.add_args(env_group)
        parser_submit.set_defaults(func=self._main_submit)
        print(
            "Using environment configuration:",
            self._environment.__name__,
            file=sys.stderr,
        )

        parser_exec = subparsers.add_parser(
            "exec",
            parents=[base_parser],
        )
        parser_exec.add_argument(
            "operation",
            type=str,
            choices=list(sorted(self._operations)),
            help="The operation to execute.",
        )
        parser_exec.add_argument(
            "job_id",
            type=str,
            nargs="*",
            help="The job ids, as registered in the signac project. "
            "Omit to default to all statepoints.",
        )
        parser_exec.set_defaults(func=self._main_exec)

        args = parser.parse_args()
        if not hasattr(args, "func"):
            parser.print_usage()
            sys.exit(2)

        # Manually 'merge' the various global options defined for both the main parser
        # and the parent parser that are shared by all subparsers:
        for dest in ("verbose", "show_traceback", "debug"):
            setattr(args, dest, getattr(args, "main_" + dest) or getattr(args, dest))
            delattr(args, "main_" + dest)

        # Read the config file and set the internal flag.
        # Do not overwrite with False if not present in config file
        if flow_config.get_config_value("show_traceback"):
            args.show_traceback = True

        if args.debug:  # Implies '-vv' and '--show-traceback'
            args.verbose = max(2, args.verbose)
            args.show_traceback = True

        # Support print_status argument alias
        if args.func == self._main_status and args.full:
            args.detailed = args.all_ops = True

        # Empty parameters argument on the command line means: show all varying parameters.
        if hasattr(args, "parameters"):
            if args.parameters is not None and len(args.parameters) == 0:
                args.parameters = self.PRINT_STATUS_ALL_VARYING_PARAMETERS

        # Set verbosity level according to the `-v` argument.
        logging.basicConfig(level=max(0, logging.WARNING - 10 * args.verbose))

        def _show_traceback_and_exit(error):
            if args.show_traceback:
                traceback.print_exception(type(error), error, error.__traceback__)
            elif isinstance(error, (UserOperationError, UserConditionError)):
                # Always show the user traceback cause.
                error = error.__cause__
                traceback.print_exception(type(error), error, error.__traceback__)
                print(
                    "Execute with '--show-traceback' or '--debug' to show the "
                    "full traceback.",
                    file=sys.stderr,
                )
            else:
                print(
                    "Execute with '--show-traceback' or '--debug' to get more "
                    "information.",
                    file=sys.stderr,
                )
            sys.exit(1)

        try:
            args.func(args)
        except NoSchedulerError as error:
            print(
                f"ERROR: {error}",
                "Consider to use the 'script' command to generate an execution script instead.",
                file=sys.stderr,
            )
            _show_traceback_and_exit(error)
        except SubmitError as error:
            print("Submission error:", error, file=sys.stderr)
            _show_traceback_and_exit(error)
        except (TimeoutError, subprocess.TimeoutExpired) as error:
            print(
                "Error: Failed to complete execution due to "
                "timeout ({}s).".format(args.timeout),
                file=sys.stderr,
            )
            _show_traceback_and_exit(error)
        except Jinja2TemplateNotFound as error:
            print(f"Did not find template script '{error}'.", file=sys.stderr)
            _show_traceback_and_exit(error)
        except AssertionError as error:
            if not args.show_traceback:
                print(
                    "ERROR: Encountered internal error during program execution.",
                    file=sys.stderr,
                )
            _show_traceback_and_exit(error)
        except (UserOperationError, UserConditionError) as error:
            if str(error):
                print(f"ERROR: {error}\n", file=sys.stderr)
            else:
                print(
                    "ERROR: Encountered error during program execution.\n",
                    file=sys.stderr,
                )
            _show_traceback_and_exit(error)
        except Exception as error:
            if str(error):
                print(
                    "ERROR: Encountered error during program execution: "
                    "'{}'\n".format(error),
                    file=sys.stderr,
                )
            else:
                print(
                    "ERROR: Encountered error during program execution.\n",
                    file=sys.stderr,
                )
            _show_traceback_and_exit(error)


<<<<<<< HEAD
def _serializer(loads, root, *args):
    root = loads(root)
    project = FlowProject.get_project(root)
    if args[-1] == 'run_operations':
        operation = args[0]
        project._operations = loads(args[1])
        project._execute_operation(project._loads_op(operation))
    elif args[-1] == 'fetch_labels':
        job = project.open_job(id=args[0])
        ignore_errors = args[1]
        project._label_functions = loads(args[2])
        return project._get_job_labels(job, ignore_errors=ignore_errors)
    elif args[-1] == 'fetch_status':
        group = args[0]
        ignore_errors = args[1]
        cached_status = args[2]
        groups = loads(args[3])
        project._groups = groups
        groups_aggregate = loads(args[4])
        project._stored_aggregates = groups_aggregate
        return project._get_group_status(group, ignore_errors, cached_status)
=======
def _execute_serialized_operation(loads, project, operation):
    """Invoke the _execute_operation() method on a serialized project instance."""
    project = loads(project)
    project._execute_operation(project._loads_op(operation))


def _serialized_get_job_status(s_task):
    """Invoke the _get_job_status() method on a serialized project instance."""
    loads = s_task[0]
    project = loads(s_task[1])
    job = project.open_job(id=s_task[2])
    ignore_errors = s_task[3]
    cached_status = s_task[4]
    return project.get_job_status(
        job, ignore_errors=ignore_errors, cached_status=cached_status
    )
>>>>>>> bd2cc898


# Status-related helper functions


def _update_status(args):
    "Wrapper-function, that is probably obsolete."
    return update_status(*args)


def _update_job_status(job, scheduler_jobs):
    "Update the status entry for job."
    update_status(job, scheduler_jobs)


__all__ = [
    "FlowProject",
    "FlowOperation",
    "label",
    "staticlabel",
    "classlabel",
]<|MERGE_RESOLUTION|>--- conflicted
+++ resolved
@@ -24,16 +24,9 @@
 import warnings
 from collections import Counter, OrderedDict, defaultdict
 from copy import deepcopy
-<<<<<<< HEAD
-from itertools import islice
-from itertools import count
-from itertools import groupby
-from itertools import chain
-=======
 from enum import IntFlag
->>>>>>> bd2cc898
 from hashlib import sha1
-from itertools import count, groupby, islice
+from itertools import chain, count, groupby, islice
 from multiprocessing import Event, Pool, TimeoutError, cpu_count
 from multiprocessing.pool import ThreadPool
 
@@ -46,9 +39,7 @@
 from signac.contrib.project import JobsCursor
 from tqdm import tqdm
 
-from .aggregates import get_aggregate_id
-from .aggregates import aggregator
-from .aggregates import _DefaultAggregateStore
+from .aggregates import _DefaultAggregateStore, aggregator, get_aggregate_id
 from .environment import get_environment
 from .errors import (
     ConfigKeyError,
@@ -313,11 +304,13 @@
         max_len = 3
         min_len_unique_id = self._jobs[0]._project.min_len_unique_id()
         if len(self._jobs) > max_len:
-            shown = self._jobs[:max_len - 2] + ('...',) + self._jobs[-1:]
+            shown = self._jobs[: max_len - 2] + ("...",) + self._jobs[-1:]
         else:
             shown = self._jobs
-        return f"{self.name}[#{len(self._jobs)}]" \
-               f"({', '.join([str(element)[:min_len_unique_id] for element in shown])})"
+        return (
+            f"{self.name}[#{len(self._jobs)}]"
+            f"({', '.join([str(element)[:min_len_unique_id] for element in shown])})"
+        )
 
     def __repr__(self):
         return "{type}(name='{name}', jobs='{jobs}', cmd={cmd}, directives={directives})".format(
@@ -710,7 +703,7 @@
         self._op_func = op_func
 
     def __str__(self):
-        return "{type}(op_func='{op_func}')" "".format(
+        return "{type}(op_func='{op_func}')".format(
             type=type(self).__name__, op_func=self._op_func
         )
 
@@ -742,6 +735,7 @@
     :type aggregator:
         :py:class:`aggregator`
     """
+
     def __init__(self, name, options="", aggregator=aggregator.groupsof(1)):
         self.name = name
         self.options = options
@@ -906,13 +900,8 @@
     def _submit_cmd(self, entrypoint, ignore_conditions, jobs=None):
         entrypoint = self._determine_entrypoint(entrypoint, dict(), jobs)
         cmd = f"{entrypoint} run -o {self.name}"
-<<<<<<< HEAD
-        cmd = cmd if jobs is None else cmd + f' -j {get_aggregate_id(jobs)}'
-        cmd = cmd if self.options is None else cmd + ' ' + self.options
-=======
-        cmd = cmd if jobs is None else cmd + " -j {}".format(" ".join(map(str, jobs)))
+        cmd = cmd if jobs is None else cmd + f" -j {get_aggregate_id(jobs)}"
         cmd = cmd if self.options is None else cmd + " " + self.options
->>>>>>> bd2cc898
         if ignore_conditions != IgnoreConditions.NONE:
             return cmd.strip() + " --ignore-conditions=" + str(ignore_conditions)
         else:
@@ -923,7 +912,9 @@
             return operation(*jobs).lstrip()
         else:
             entrypoint = self._determine_entrypoint(entrypoint, directives, jobs)
-            return f"{entrypoint} exec {operation_name} {get_aggregate_id(jobs)}".lstrip()
+            return (
+                f"{entrypoint} exec {operation_name} {get_aggregate_id(jobs)}".lstrip()
+            )
 
     def __iter__(self):
         yield from self.operations.values()
@@ -1071,11 +1062,7 @@
             raise ValueError(f"Value for MAX_LEN_ID is too small ({self.MAX_LEN_ID}).")
 
         if len(jobs) > 1:
-<<<<<<< HEAD
-            concat_jobs_str = str(jobs[0])[0:8] + '-' + str(jobs[-1])[0:8]
-=======
             concat_jobs_str = str(jobs[0])[0:8] + "-" + str(jobs[-1])[0:8]
->>>>>>> bd2cc898
         else:
             concat_jobs_str = str(jobs[0])[0:8]
 
@@ -1852,42 +1839,24 @@
         "Return a dict with information about job-operations for this aggregate."
         starting_dict = functools.partial(dict, scheduler_status=JobStatus.unknown)
         status_dict = defaultdict(starting_dict)
-<<<<<<< HEAD
         operation_names = list(self.operations.keys())
         groups = [self._groups[name] for name in operation_names]
         for group in groups:
             if get_aggregate_id(jobs) in self._get_aggregate_store(group.name):
                 completed = group._complete(jobs)
                 eligible = not completed and group._eligible(jobs)
-                scheduler_status = cached_status.get(group._generate_id(jobs),
-                                                     JobStatus.unknown)
+                scheduler_status = cached_status.get(
+                    group._generate_id(jobs), JobStatus.unknown
+                )
                 for operation in group.operations:
-                    if scheduler_status >= status_dict[operation]['scheduler_status']:
+                    if scheduler_status >= status_dict[operation]["scheduler_status"]:
                         status_dict[operation] = {
-                            'scheduler_status': scheduler_status,
-                            'eligible': eligible,
-                            'completed': completed
+                            "scheduler_status": scheduler_status,
+                            "eligible": eligible,
+                            "completed": completed,
                         }
 
         yield from sorted(status_dict.items())
-=======
-        for group in self._groups.values():
-            completed = group._complete((job,))
-            eligible = False if completed else group._eligible((job,))
-            scheduler_status = cached_status.get(
-                group._generate_id((job,)), JobStatus.unknown
-            )
-            for operation in group.operations:
-                if scheduler_status >= status_dict[operation]["scheduler_status"]:
-                    status_dict[operation] = {
-                        "scheduler_status": scheduler_status,
-                        "eligible": eligible,
-                        "completed": completed,
-                    }
-
-        for key in sorted(status_dict):
-            yield key, status_dict[key]
->>>>>>> bd2cc898
 
     def get_job_status(self, job, ignore_errors=False, cached_status=None):
         "Return a dict with detailed information about the status of a job or an aggregate of jobs."
@@ -1900,15 +1869,10 @@
                     cached_status = self.document["_status"]._as_dict()
                 except KeyError:
                     cached_status = dict()
-<<<<<<< HEAD
-            result['operations'] = OrderedDict(self._get_operations_status((job,), cached_status))
-            result['_operations_error'] = None
-=======
             result["operations"] = OrderedDict(
-                self._get_operations_status(job, cached_status)
+                self._get_operations_status((job,), cached_status)
             )
             result["_operations_error"] = None
->>>>>>> bd2cc898
         except Exception as error:
             msg = f"Error while getting operations status for job '{job}': '{error}'."
             logger.debug(msg)
@@ -1942,25 +1906,25 @@
             }
             status = dict()
             print("Query scheduler...", file=file)
-<<<<<<< HEAD
-            for group in tqdm(self._groups.values(),
-                              desc="Fetching operation status",
-                              total=len(self._groups), file=file):
+            for group in tqdm(
+                self._groups.values(),
+                desc="Fetching operation status",
+                total=len(self._groups),
+                file=file,
+            ):
                 aggregate_store = self._get_aggregate_store(group.name)
-                for aggregate in tqdm(aggregate_store.values(), total=len(aggregate_store),
-                                      desc="Fetching aggregate info for aggregate",
-                                      leave=False, file=file):
+                for aggregate in tqdm(
+                    aggregate_store.values(),
+                    total=len(aggregate_store),
+                    desc="Fetching aggregate info for aggregate",
+                    leave=False,
+                    file=file,
+                ):
                     if self._is_selected_aggregate(aggregate, jobs):
                         submit_id = group._generate_id(aggregate)
-                        status[submit_id] = int(scheduler_info.get(submit_id, JobStatus.unknown))
-=======
-            for job in tqdm(
-                jobs, desc="Fetching operation status", total=len(jobs), file=file
-            ):
-                for group in self._groups.values():
-                    _id = group._generate_id((job,))
-                    status[_id] = int(scheduler_info.get(_id, JobStatus.unknown))
->>>>>>> bd2cc898
+                        status[submit_id] = int(
+                            scheduler_info.get(submit_id, JobStatus.unknown)
+                        )
             self.document._status.update(status)
         except NoSchedulerError:
             logger.debug("No scheduler available.")
@@ -1971,29 +1935,31 @@
         else:
             logger.info("Updated job status cache.")
 
-<<<<<<< HEAD
     def _get_group_status(self, group_name, ignore_errors=False, cached_status=None):
         "Return a dict with detailed information about the status of jobs per group."
         group = self._groups[group_name]
         status_dict = dict()
         errors = dict()
         aggregate_store = self._get_aggregate_store(group.name)
-        for aggregate_id, aggregate in tqdm(aggregate_store.items(),
-                                            desc="Collecting aggregate status info "
-                                                 f"for operation {group.name}",
-                                            leave=False):
-            errors.setdefault(aggregate_id, '')
+        for aggregate_id, aggregate in tqdm(
+            aggregate_store.items(),
+            desc="Collecting aggregate status info for operation {group.name}",
+            leave=False,
+        ):
+            errors.setdefault(aggregate_id, "")
             try:
                 job_op_id = group._generate_id(aggregate)
                 scheduler_status = cached_status.get(job_op_id, JobStatus.unknown)
                 completed = group._complete(aggregate)
                 eligible = False if completed else group._eligible(aggregate)
             except Exception as error:
-                msg = "Error while getting operations status for aggregate " \
-                      "'{}': '{}'.".format(aggregate_id, error)
+                msg = (
+                    "Error while getting operations status for aggregate "
+                    "'{}': '{}'.".format(aggregate_id, error)
+                )
                 logger.debug(msg)
                 if ignore_errors:
-                    errors[aggregate_id] += str(error) + '\n'
+                    errors[aggregate_id] += str(error) + "\n"
                     scheduler_status = JobStatus.unknown
                     completed = False
                     eligible = False
@@ -2001,36 +1967,42 @@
                     raise
             finally:
                 status_dict[aggregate_id] = {
-                    'scheduler_status': scheduler_status,
-                    'eligible': eligible,
-                    'completed': completed,
+                    "scheduler_status": scheduler_status,
+                    "eligible": eligible,
+                    "completed": completed,
                 }
 
         return {
-            'operation_name': group_name,
-            'job_status_details': status_dict,
-            '_operation_error_per_job': errors,
+            "operation_name": group_name,
+            "job_status_details": status_dict,
+            "_operation_error_per_job": errors,
         }
 
     def _get_job_labels(self, job, ignore_errors=False):
         "Return a dict with information about the labels of a job."
         result = dict()
-        result['job_id'] = str(job)
+        result["job_id"] = str(job)
         try:
-            result['labels'] = sorted(set(self.labels(job)))
+            result["labels"] = sorted(set(self.labels(job)))
         except Exception as error:
-            logger.debug("Error while determining labels for job '{}': '{}'.".format(job, error))
+            logger.debug(f"Error while determining labels for job '{job}': '{error}'.")
             if ignore_errors:
-                result['labels'] = list()
-                result['_labels_error'] = str(error)
+                result["labels"] = list()
+                result["_labels_error"] = str(error)
             else:
                 raise
         else:
-            result['_labels_error'] = None
+            result["_labels_error"] = None
         return result
 
-    def _fetch_status(self, aggregates, distinct_jobs, err, ignore_errors,
-                      status_parallelization='thread'):
+    def _fetch_status(
+        self,
+        aggregates,
+        distinct_jobs,
+        err,
+        ignore_errors,
+        status_parallelization="thread",
+    ):
         """Fetch status associated for either all the jobs associated in a project
         or jobs specified by a user
 
@@ -2054,9 +2026,6 @@
         :type status_parallelization:
             str
         """
-=======
-    def _fetch_status(self, jobs, err, ignore_errors, status_parallelization="thread"):
->>>>>>> bd2cc898
         # The argument status_parallelization is used so that _fetch_status method
         # gets to know whether the deprecated argument no_parallelization passed
         # while calling print_status is True or False. This can also be done by
@@ -2065,44 +2034,23 @@
         # to do proper deprecation, it is not required for now.
 
         # Update the project's status cache
-<<<<<<< HEAD
         self._fetch_scheduler_status(aggregates, err, ignore_errors)
         # Get status dict for all selected aggregates
-=======
-        self._fetch_scheduler_status(jobs, err, ignore_errors)
-        # Get status dict for all selected jobs
-
-        def _print_progress(x):
-            print("Updating status: ", end="", file=err)
-            err.flush()
-            n = max(1, int(len(jobs) / 10))
-            for i, _ in enumerate(x):
-                if (i % n) == 0:
-                    print(".", end="", file=err)
-                    err.flush()
-                yield _
-
->>>>>>> bd2cc898
         try:
             cached_status = self.document["_status"]._as_dict()
         except KeyError:
             cached_status = dict()
 
-<<<<<<< HEAD
-        get_job_labels = functools.partial(self._get_job_labels,
-                                           ignore_errors=ignore_errors)
-        get_group_status = functools.partial(self._get_group_status,
-                                             ignore_errors=ignore_errors,
-                                             cached_status=cached_status)
-
-        operation_names = list(self.operations.keys())
-=======
-        _get_job_status = functools.partial(
-            self.get_job_status,
+        get_job_labels = functools.partial(
+            self._get_job_labels, ignore_errors=ignore_errors
+        )
+        get_group_status = functools.partial(
+            self._get_group_status,
             ignore_errors=ignore_errors,
             cached_status=cached_status,
         )
->>>>>>> bd2cc898
+
+        operation_names = list(self.operations.keys())
 
         with self._potentially_buffered():
             try:
@@ -2110,28 +2058,19 @@
                     with contextlib.closing(ThreadPool()) as pool:
                         # First attempt at parallelized status determination.
                         # This may fail on systems that don't allow threads.
-<<<<<<< HEAD
-                        label_results = list(tqdm(
-                            iterable=pool.imap(get_job_labels, distinct_jobs),
-                            desc="Collecting job label info", total=len(distinct_jobs),
-                            file=err))
-                        op_results = list(tqdm(
-                            iterable=pool.imap(get_group_status, operation_names),
-                            desc="Collecting operation status", total=len(operation_names),
-                            file=err))
-                elif status_parallelization == 'process':
-                    with contextlib.closing(Pool()) as pool:
-                        try:
-                            import pickle
-                            l_results, g_results = self._fetch_status_in_parallel(
-                                pool, pickle, distinct_jobs, operation_names, ignore_errors,
-                                cached_status)
-=======
-                        return list(
+                        label_results = list(
                             tqdm(
-                                iterable=pool.imap(_get_job_status, jobs),
-                                desc="Collecting job status info",
-                                total=len(jobs),
+                                iterable=pool.imap(get_job_labels, distinct_jobs),
+                                desc="Collecting job label info",
+                                total=len(distinct_jobs),
+                                file=err,
+                            )
+                        )
+                        op_results = list(
+                            tqdm(
+                                iterable=pool.imap(get_group_status, operation_names),
+                                desc="Collecting operation status",
+                                total=len(operation_names),
                                 file=err,
                             )
                         )
@@ -2140,10 +2079,14 @@
                         try:
                             import pickle
 
-                            results = self._fetch_status_in_parallel(
-                                pool, pickle, jobs, ignore_errors, cached_status
+                            l_results, g_results = self._fetch_status_in_parallel(
+                                pool,
+                                pickle,
+                                distinct_jobs,
+                                operation_names,
+                                ignore_errors,
+                                cached_status,
                             )
->>>>>>> bd2cc898
                         except Exception as error:
                             if (
                                 not isinstance(
@@ -2165,37 +2108,14 @@
                                 raise error
                             else:
                                 try:
-<<<<<<< HEAD
-                                    l_results, g_results = self._fetch_status_in_parallel(
-                                        pool, cloudpickle, distinct_jobs, operation_names,
-                                        ignore_errors, cached_status)
-                                except self._PickleError as error:
-                                    raise RuntimeError(
-                                        "Unable to parallelize execution due to a pickling "
-                                        "error: {}.".format(error))
-                        label_results = list(tqdm(
-                            iterable=l_results, desc="Collecting job label info",
-                            total=len(distinct_jobs), file=err))
-                        op_results = list(tqdm(
-                            iterable=g_results, desc="Collecting operation status",
-                            total=len(operation_names), file=err))
-                elif status_parallelization == 'none':
-                    label_results = list(tqdm(
-                        iterable=map(get_job_labels, distinct_jobs),
-                        desc="Collecting job label info", total=len(distinct_jobs),
-                        file=err))
-                    op_results = list(tqdm(
-                        iterable=map(get_group_status, operation_names),
-                        desc="Collecting operation status", total=len(operation_names),
-                        file=err))
-                else:
-                    raise RuntimeError("Configuration value status_parallelization is invalid. "
-                                       "You can set it to 'thread', 'parallel', or 'none'")
-=======
-                                    results = self._fetch_status_in_parallel(
+                                    (
+                                        l_results,
+                                        g_results,
+                                    ) = self._fetch_status_in_parallel(
                                         pool,
                                         cloudpickle,
-                                        jobs,
+                                        distinct_jobs,
+                                        operation_names,
                                         ignore_errors,
                                         cached_status,
                                     )
@@ -2204,20 +2124,36 @@
                                         "Unable to parallelize execution due to a pickling "
                                         "error: {}.".format(error)
                                     )
-                        return list(
+                        label_results = list(
                             tqdm(
-                                iterable=results,
-                                desc="Collecting job status info",
-                                total=len(jobs),
+                                iterable=l_results,
+                                desc="Collecting job label info",
+                                total=len(distinct_jobs),
+                                file=err,
+                            )
+                        )
+                        op_results = list(
+                            tqdm(
+                                iterable=g_results,
+                                desc="Collecting operation status",
+                                total=len(operation_names),
                                 file=err,
                             )
                         )
                 elif status_parallelization == "none":
-                    return list(
+                    label_results = list(
                         tqdm(
-                            iterable=map(_get_job_status, jobs),
-                            desc="Collecting job status info",
-                            total=len(jobs),
+                            iterable=map(get_job_labels, distinct_jobs),
+                            desc="Collecting job label info",
+                            total=len(distinct_jobs),
+                            file=err,
+                        )
+                    )
+                    op_results = list(
+                        tqdm(
+                            iterable=map(get_group_status, operation_names),
+                            desc="Collecting operation status",
+                            total=len(operation_names),
                             file=err,
                         )
                     )
@@ -2226,12 +2162,10 @@
                         "Configuration value status_parallelization is invalid. "
                         "You can set it to 'thread', 'parallel', or 'none'"
                     )
->>>>>>> bd2cc898
             except RuntimeError as error:
                 if "can't start new thread" not in error.args:
                     raise  # unrelated error
 
-<<<<<<< HEAD
                 def print_status(iterable, fetch_status, description):
                     t = time.time()
                     num_itr = len(iterable)
@@ -2241,47 +2175,56 @@
                         # The status interval 0.2 seconds is used since we expect the
                         # status for an aggregate to be fetched within that interval
                         if time.time() - t > 0.2:
-                            tqdm.update(f'{description}: {i+1}/{num_itr}', end='\r', file=err)
+                            tqdm.update(
+                                f"{description}: {i+1}/{num_itr}", end="\r", file=err
+                            )
                             t = time.time()
                     # Always print the completed progressbar.
-                    print(f'{description}: {i+1}/{num_itr}', file=err)
+                    print(f"{description}: {i+1}/{num_itr}", file=err)
                     return results
 
-                label_results = print_status(distinct_jobs, get_job_labels,
-                                             "Collecting job label info")
-                op_results = print_status(operation_names, get_group_status,
-                                          "Collecting operation status")
+                label_results = print_status(
+                    distinct_jobs, get_job_labels, "Collecting job label info"
+                )
+                op_results = print_status(
+                    operation_names, get_group_status, "Collecting operation status"
+                )
 
         results = []
         index = {}
         for i, job in enumerate(distinct_jobs):
             results_entry = dict()
-            results_entry['job_id'] = str(job)
-            results_entry['operations'] = dict()
-            results_entry['_operations_error'] = None
-            results_entry['labels'] = list()
-            results_entry['_labels_error'] = None
+            results_entry["job_id"] = str(job)
+            results_entry["operations"] = dict()
+            results_entry["_operations_error"] = None
+            results_entry["labels"] = list()
+            results_entry["_labels_error"] = None
             results.append(results_entry)
             index[job.get_id()] = i
 
         for op_result in op_results:
-            for id, aggregates_status in op_result['job_status_details'].items():
+            for id, aggregates_status in op_result["job_status_details"].items():
                 aggregate = self._get_aggregate_from_id(id)
                 if not self._is_selected_aggregate(aggregate, aggregates):
                     continue
-                error = op_result['_operation_error_per_job'].get(id, None)
+                error = op_result["_operation_error_per_job"].get(id, None)
                 for job in aggregate:
-                    results[index[job.get_id()]]['operations'][op_result['operation_name']] = \
-                        aggregates_status
-                    results[index[job.get_id()]]['_operations_error'] = error
+                    results[index[job.get_id()]]["operations"][
+                        op_result["operation_name"]
+                    ] = aggregates_status
+                    results[index[job.get_id()]]["_operations_error"] = error
 
         for label_result in label_results:
-            results[index[label_result['job_id']]]['labels'] = label_result['labels']
-            results[index[label_result['job_id']]]['_labels_error'] = label_result['_labels_error']
+            results[index[label_result["job_id"]]]["labels"] = label_result["labels"]
+            results[index[label_result["job_id"]]]["_labels_error"] = label_result[
+                "_labels_error"
+            ]
 
         return results
 
-    def _fetch_status_in_parallel(self, pool, pickle, jobs, groups, ignore_errors, cached_status):
+    def _fetch_status_in_parallel(
+        self, pool, pickle, jobs, groups, ignore_errors, cached_status
+    ):
         try:
             # Since pickling the project results in loss of necessary information. We
             # explicitly pickle all the necessary information and then mock them in the
@@ -2290,40 +2233,30 @@
             s_label_funcs = pickle.dumps(self._label_functions)
             s_groups = pickle.dumps(self._groups)
             s_groups_aggregate = pickle.dumps(self._stored_aggregates)
-            s_tasks_labels = [(pickle.loads, s_root, job.get_id(), ignore_errors,
-                               s_label_funcs, 'fetch_labels') for job in jobs]
-            s_tasks_groups = [(pickle.loads, s_root, group, ignore_errors, cached_status,
-                               s_groups, s_groups_aggregate, 'fetch_status') for group in groups]
-=======
-                t = time.time()
-                num_jobs = len(jobs)
-                statuses = []
-                for i, job in enumerate(jobs):
-                    statuses.append(_get_job_status(job))
-                    if time.time() - t > 0.2:  # status interval
-                        print(
-                            "Collecting job status info: {}/{}".format(i + 1, num_jobs),
-                            end="\r",
-                            file=err,
-                        )
-                        t = time.time()
-                # Always print the completed progressbar.
-                print(
-                    "Collecting job status info: {}/{}".format(i + 1, num_jobs),
-                    file=err,
+            s_tasks_labels = [
+                (
+                    pickle.loads,
+                    s_root,
+                    job.get_id(),
+                    ignore_errors,
+                    s_label_funcs,
+                    "fetch_labels",
                 )
-                return statuses
-
-    def _fetch_status_in_parallel(
-        self, pool, pickle, jobs, ignore_errors, cached_status
-    ):
-        try:
-            s_project = pickle.dumps(self)
-            s_tasks = [
-                (pickle.loads, s_project, job.get_id(), ignore_errors, cached_status)
                 for job in jobs
             ]
->>>>>>> bd2cc898
+            s_tasks_groups = [
+                (
+                    pickle.loads,
+                    s_root,
+                    group,
+                    ignore_errors,
+                    cached_status,
+                    s_groups,
+                    s_groups_aggregate,
+                    "fetch_status",
+                )
+                for group in groups
+            ]
         except Exception as error:  # Masking all errors since they must be pickling related.
             raise self._PickleError(error)
 
@@ -2452,7 +2385,6 @@
             file = sys.stdout
         if err is None:
             err = sys.stderr
-<<<<<<< HEAD
 
         aggregates = self._convert_aggregates_from_jobs(jobs)
         if aggregates is not None:
@@ -2463,10 +2395,6 @@
                     distinct_jobs.add(job)
         else:
             distinct_jobs = self
-=======
-        if jobs is None:
-            jobs = self  # all jobs
->>>>>>> bd2cc898
 
         if eligible_jobs_max_lines is None:
             eligible_jobs_max_lines = flow_config.get_config_value(
@@ -2512,14 +2440,13 @@
             ]
 
             with prof(single=False):
-<<<<<<< HEAD
-                tmp = self._fetch_status(aggregates, distinct_jobs, err, ignore_errors,
-                                         status_parallelization)
-=======
                 tmp = self._fetch_status(
-                    jobs, err, ignore_errors, status_parallelization
+                    aggregates,
+                    distinct_jobs,
+                    err,
+                    ignore_errors,
+                    status_parallelization,
                 )
->>>>>>> bd2cc898
 
             prof._mergeFileTiming()
 
@@ -2594,8 +2521,9 @@
                 )
 
         else:
-            tmp = self._fetch_status(aggregates, distinct_jobs, err, ignore_errors,
-                                     status_parallelization)
+            tmp = self._fetch_status(
+                aggregates, distinct_jobs, err, ignore_errors, status_parallelization
+            )
             profiling_results = None
 
         operations_errors = {s["_operations_error"] for s in tmp}
@@ -2645,20 +2573,18 @@
         # Optionally expand parameters argument to all varying parameters.
         if parameters is self.PRINT_STATUS_ALL_VARYING_PARAMETERS:
             parameters = list(
-<<<<<<< HEAD
-                sorted({key for job in distinct_jobs for key in job.sp.keys() if
-                        len(set([to_hashable(job.sp().get(key)) for job in distinct_jobs])) > 1}))
-=======
                 sorted(
                     {
                         key
-                        for job in jobs
+                        for job in distinct_jobs
                         for key in job.sp.keys()
-                        if len({to_hashable(job.sp().get(key)) for job in jobs}) > 1
+                        if len(
+                            {to_hashable(job.sp().get(key)) for job in distinct_jobs}
+                        )
+                        > 1
                     }
                 )
             )
->>>>>>> bd2cc898
 
         if parameters:
             # get parameters info
@@ -2936,29 +2862,16 @@
         """
 
         try:
-<<<<<<< HEAD
             s_root = pickle.dumps(self.root_directory())
             s_ops = pickle.dumps(self._operations)
-            s_tasks = [(pickle.loads, s_root, self._dumps_op(op), s_ops, 'run_operations')
-                       for op in tqdm(operations, desc='Serialize tasks', file=sys.stderr)]
-        except Exception as error:  # Masking all errors since they must be pickling related.
-            raise self._PickleError(error)
-
-        results = [pool.apply_async(_serializer, task) for task in s_tasks]
-=======
-            s_project = pickle.dumps(self)
             s_tasks = [
-                (pickle.loads, s_project, self._dumps_op(op))
+                (pickle.loads, s_root, self._dumps_op(op), s_ops, "run_operations")
                 for op in tqdm(operations, desc="Serialize tasks", file=sys.stderr)
             ]
         except Exception as error:  # Masking all errors since they must be pickling related.
             raise self._PickleError(error)
 
-        results = [
-            pool.apply_async(_execute_serialized_operation, task) for task in s_tasks
-        ]
->>>>>>> bd2cc898
-
+        results = [pool.apply_async(_serializer, task) for task in s_tasks]
         for result in tqdm(results) if progress else results:
             result.get(timeout=timeout)
 
@@ -2996,13 +2909,8 @@
             except Exception as e:
                 assert len(operation._jobs) == 1
                 raise UserOperationError(
-<<<<<<< HEAD
-                    f'An exception was raised during operation {operation.name} '
-                    f'for job or aggregate with id {get_aggregate_id(operation._jobs)}.'
-=======
-                    "An exception was raised during operation {operation.name} "
-                    "for job {operation._jobs[0]}.".format(operation=operation)
->>>>>>> bd2cc898
+                    f"An exception was raised during operation {operation.name} "
+                    f"for job or aggregate with id {get_aggregate_id(operation._jobs)}."
                 ) from e
 
     def _get_default_directives(self):
@@ -3190,21 +3098,17 @@
                 with self._potentially_buffered():
                     operations = []
                     for flow_group in flow_groups:
-                        for aggregate in self._get_aggregate_store(flow_group.name).values():
+                        for aggregate in self._get_aggregate_store(
+                            flow_group.name
+                        ).values():
                             operations.extend(
                                 flow_group._create_run_job_operations(
-<<<<<<< HEAD
-                                    self._entrypoint, default_directives,
-                                    aggregate, ignore_conditions))
-=======
                                     self._entrypoint,
                                     default_directives,
-                                    (job,),
+                                    aggregate,
                                     ignore_conditions,
                                 )
                             )
-
->>>>>>> bd2cc898
                     operations = list(filter(select, operations))
             finally:
                 if messages:
@@ -3222,40 +3126,26 @@
             # Optionally re-order operations for execution if order argument is provided:
             if callable(order):
                 operations = list(sorted(operations, key=order))
-<<<<<<< HEAD
-            elif order == 'random':
+            elif order == "random":
                 random.shuffle(operations)
-            elif order in ('by-job', 'cyclic'):
-                groups = [list(group)
-                          for _, group in groupby(sorted(operations, key=key_func_by_job),
-                                                  key=key_func_by_job)]
-                if order == 'cyclic':
+            elif order in ("by-job", "cyclic"):
+                groups = [
+                    list(group)
+                    for _, group in groupby(
+                        sorted(operations, key=key_func_by_job), key=key_func_by_job
+                    )
+                ]
+                if order == "cyclic":
                     operations = list(roundrobin(*groups))
                 else:
                     operations = list(chain(*groups))
-            elif order is None or order in ('none', 'by-op'):
+            elif order is None or order in ("none", "by-op"):
                 pass  # by-op is the default order
             else:
                 raise ValueError(
                     "Invalid value for the 'order' argument, valid arguments are "
-                    "'none', 'by-op', 'by-job', 'cyclic', 'random', None, or a callable.")
-=======
-            elif order == "cyclic":
-                groups = [
-                    list(group)
-                    for _, group in groupby(operations, key=lambda op: op._jobs)
-                ]
-                operations = list(roundrobin(*groups))
-            elif order == "random":
-                random.shuffle(operations)
-            elif order is None or order in ("none", "by-job"):
-                pass  # by-job is the default order
-            else:
-                raise ValueError(
-                    "Invalid value for the 'order' argument, valid arguments are "
-                    "'none', 'by-job', 'cyclic', 'random', None, or a callable."
+                    "'none', 'by-op', 'by-job', 'cyclic', 'random', None, or a callable."
                 )
->>>>>>> bd2cc898
 
             logger.info(
                 "Executing {} operation(s) (Pass # {:02d})...".format(
@@ -3294,30 +3184,9 @@
             )
         return operations
 
-<<<<<<< HEAD
-    def _get_submission_operations(self, aggregates, default_directives, names=None,
-                                   ignore_conditions=IgnoreConditions.NONE,
-                                   ignore_conditions_on_execution=IgnoreConditions.NONE):
-        """Grabs _JobOperations that are eligible to run from FlowGroups."""
-        for group in self._gather_flow_groups(names):
-            for aggregate in self._get_aggregate_store(group.name).values():
-                if (
-                    group._eligible(aggregate, ignore_conditions) and
-                    self._eligible_for_submission(group, aggregate) and
-                    self._is_selected_aggregate(aggregate, aggregates)
-                ):
-                    yield group._create_submission_job_operation(
-                        entrypoint=self._entrypoint,
-                        default_directives=default_directives,
-                        jobs=aggregate, index=0,
-                        ignore_conditions_on_execution=ignore_conditions_on_execution)
-
-    def _get_pending_operations(self, jobs=None, operation_names=None,
-                                ignore_conditions=IgnoreConditions.NONE):
-=======
     def _get_submission_operations(
         self,
-        jobs,
+        aggregates,
         default_directives,
         names=None,
         ignore_conditions=IgnoreConditions.NONE,
@@ -3325,22 +3194,23 @@
     ):
         """Grabs _JobOperations that are eligible to run from FlowGroups."""
         for group in self._gather_flow_groups(names):
-            for job in jobs:
-                if group._eligible(
-                    (job,), ignore_conditions
-                ) and self._eligible_for_submission(group, (job,)):
+            for aggregate in self._get_aggregate_store(group.name).values():
+                if (
+                    group._eligible(aggregate, ignore_conditions)
+                    and self._eligible_for_submission(group, aggregate)
+                    and self._is_selected_aggregate(aggregate, aggregates)
+                ):
                     yield group._create_submission_job_operation(
                         entrypoint=self._entrypoint,
                         default_directives=default_directives,
-                        jobs=(job,),
+                        jobs=aggregate,
                         index=0,
                         ignore_conditions_on_execution=ignore_conditions_on_execution,
                     )
 
     def _get_pending_operations(
-        self, jobs, operation_names=None, ignore_conditions=IgnoreConditions.NONE
+        self, jobs=None, operation_names=None, ignore_conditions=IgnoreConditions.NONE
     ):
->>>>>>> bd2cc898
         "Get all pending operations for the given selection."
         assert not isinstance(operation_names, str)
         for op in self._next_operations(jobs, ignore_conditions):
@@ -3353,11 +3223,12 @@
         """Verifies that all selected groups can be submitted together."""
         return all(a.isdisjoint(b) for a in groups for b in groups if a != b)
 
-<<<<<<< HEAD
     def _aggregate_is_in_project(self, aggregate):
         """Verifies that the aggregate belongs to this project."""
-        return any(get_aggregate_id(aggregate) in aggregates
-                   for aggregates in self._stored_aggregates)
+        return any(
+            get_aggregate_id(aggregate) in aggregates
+            for aggregates in self._stored_aggregates
+        )
 
     @staticmethod
     def _is_selected_aggregate(aggregate, jobs):
@@ -3390,28 +3261,27 @@
                 # User can still pass signac jobs.
                 if isinstance(aggregate, signac.contrib.job.Job):
                     if aggregate not in self:
-                        raise LookupError(f"Did not find job {aggregate} in the project")
+                        raise LookupError(
+                            f"Did not find job {aggregate} in the project"
+                        )
                     aggregates.add((aggregate,))
                 else:
                     try:
                         aggregate = tuple(aggregate)
                     except TypeError:
-                        raise TypeError('Invalid argument provided by a user. Please provide '
-                                        'a valid signac job or an aggregate of jobs instead.')
+                        raise TypeError(
+                            "Invalid argument provided by a user. Please provide "
+                            "a valid signac job or an aggregate of jobs instead."
+                        )
                     else:
                         if not self._aggregate_is_in_project(aggregate):
-                            raise LookupError(f"Did not find aggregate {aggregate} in the project")
+                            raise LookupError(
+                                f"Did not find aggregate {aggregate} in the project"
+                            )
                         aggregates.add(aggregate)  # An aggregate provided by the user
             return list(aggregates)
         else:
             return None
-=======
-    def _verify_aggregate_project(self, aggregate):
-        """Verifies that all aggregates belongs to the same project."""
-        for job in aggregate:
-            if job not in self:
-                raise ValueError("Job {} is not present " "in the project".format(job))
->>>>>>> bd2cc898
 
     @contextlib.contextmanager
     def _potentially_buffered(self):
@@ -3782,21 +3652,13 @@
             default_directives = self._get_default_directives()
             # The generator must be used *inside* the buffering context manager
             # for performance reasons.
-<<<<<<< HEAD
-            operation_generator = self._get_submission_operations(aggregates,
-                                                                  default_directives,
-                                                                  names,
-                                                                  ignore_conditions,
-                                                                  ignore_conditions_on_execution)
-=======
             operation_generator = self._get_submission_operations(
-                jobs,
+                aggregates,
                 default_directives,
                 names,
                 ignore_conditions,
                 ignore_conditions_on_execution,
             )
->>>>>>> bd2cc898
             # islice takes the first "num" elements from the generator, or all
             # items if num is None.
             operations = list(islice(operation_generator, num))
@@ -4211,25 +4073,8 @@
             if op._complete((job,)):
                 yield name
 
-<<<<<<< HEAD
     def _next_operations(self, jobs=None, ignore_conditions=IgnoreConditions.NONE):
         """Determine the next eligible operations for aggregates.
-=======
-    def _job_operations(self, job, ignore_conditions=IgnoreConditions.NONE):
-        "Yield instances of _JobOperation constructed for specific jobs."
-        for name in self.operations:
-            group = self._groups[name]
-            yield from group._create_run_job_operations(
-                entrypoint=self._entrypoint,
-                jobs=(job,),
-                default_directives=dict(),
-                ignore_conditions=ignore_conditions,
-                index=0,
-            )
-
-    def _next_operations(self, jobs, ignore_conditions=IgnoreConditions.NONE):
-        """Determine the next eligible operations for jobs.
->>>>>>> bd2cc898
 
         :param jobs:
             The signac job handles. By default all the aggregates are evaluated to get
@@ -4244,20 +4089,17 @@
         :yield:
             All instances of :class:`~._JobOperation` jobs are eligible for.
         """
-<<<<<<< HEAD
         for name in self.operations:
             group = self._groups[name]
             for aggregate in self._get_aggregate_store(group.name).values():
                 if not self._is_selected_aggregate(aggregate, jobs):
                     continue
-                yield from group._create_run_job_operations(entrypoint=self._entrypoint,
-                                                            default_directives=dict(),
-                                                            jobs=aggregate,
-                                                            ignore_conditions=ignore_conditions)
-=======
-        for job in jobs:
-            yield from self._job_operations(job, ignore_conditions)
->>>>>>> bd2cc898
+                yield from group._create_run_job_operations(
+                    entrypoint=self._entrypoint,
+                    default_directives=dict(),
+                    jobs=aggregate,
+                    ignore_conditions=ignore_conditions,
+                )
 
     @deprecated(deprecated_in="0.11", removed_in="0.13", current_version=__version__)
     def next_operations(self, *jobs, ignore_conditions=IgnoreConditions.NONE):
@@ -4291,10 +4133,15 @@
                     continue
 
                 for op in group._create_run_job_operations(
-                    entrypoint=self._entrypoint, jobs=aggregate, default_directives={},
-                    ignore_conditions=ignore_conditions, index=0
+                    entrypoint=self._entrypoint,
+                    jobs=aggregate,
+                    default_directives={},
+                    ignore_conditions=ignore_conditions,
+                    index=0,
                 ):
-                    yield JobOperation(op.id, op.name, op._jobs[0], op._cmd, op.directives)
+                    yield JobOperation(
+                        op.id, op.name, op._jobs[0], op._cmd, op.directives
+                    )
 
     @classmethod
     def operation(cls, func, name=None):
@@ -4319,35 +4166,24 @@
         if (name, func) in cls._OPERATION_FUNCTIONS:
             raise ValueError(f"An operation with name '{name}' is already registered.")
         if name in cls._GROUP_NAMES:
-<<<<<<< HEAD
-            raise ValueError("A group with name '{}' is already registered.".format(name))
-=======
             raise ValueError(f"A group with name '{name}' is already registered.")
 
->>>>>>> bd2cc898
         signature = inspect.signature(func)
         for i, (k, v) in enumerate(signature.parameters.items()):
             if i and v.default is inspect.Parameter.empty:
                 raise ValueError(
                     "Only the first argument in an operation argument may not have "
-<<<<<<< HEAD
-                    "a default value! ({})".format(name))
-        if not getattr(func, '_flow_aggregate', False):
+                    "a default value! ({})".format(name)
+                )
+        if not getattr(func, "_flow_aggregate", False):
             func._flow_aggregate = aggregator.groupsof(1)
 
         # Append the name and function to the class registry
         cls._OPERATION_FUNCTIONS.append((name, func))
-        cls._GROUPS.append(FlowGroupEntry(name=name, options="", aggregator=func._flow_aggregate))
-        if hasattr(func, '_flow_groups'):
-=======
-                    "a default value! ({})".format(name)
-                )
-
-        # Append the name and function to the class registry
-        cls._OPERATION_FUNCTIONS.append((name, func))
-        cls._GROUPS.append(FlowGroupEntry(name=name, options=""))
+        cls._GROUPS.append(
+            FlowGroupEntry(name=name, options="", aggregator=func._flow_aggregate)
+        )
         if hasattr(func, "_flow_groups"):
->>>>>>> bd2cc898
             func._flow_groups.append(name)
         else:
             func._flow_groups = [name]
@@ -4570,18 +4406,14 @@
             traceback.print_exception(type(error), error, error.__traceback__)
         else:
             if aggregates is None:
-                length_jobs = sum(len(aggregate_store)
-                                  for aggregate_store in self._stored_aggregates)
+                length_jobs = sum(
+                    len(aggregate_store) for aggregate_store in self._stored_aggregates
+                )
             else:
                 length_jobs = len(aggregates)
             # Use small offset to account for overhead with few jobs
-<<<<<<< HEAD
             delta_t = (time.time() - start - 0.5) / max(length_jobs, 1)
-            config_key = 'status_performance_warn_threshold'
-=======
-            delta_t = (time.time() - start - 0.5) / max(len(jobs), 1)
             config_key = "status_performance_warn_threshold"
->>>>>>> bd2cc898
             warn_threshold = flow_config.get_config_value(config_key)
             if not args["profile"] and delta_t > warn_threshold >= 0:
                 print(
@@ -4604,11 +4436,7 @@
         "Determine the jobs that are eligible for a specific operation."
         for op in self._next_operations():
             if args.name in op.name:
-<<<<<<< HEAD
                 print(get_aggregate_id(op._jobs))
-=======
-                print(" ".join(map(str, op._jobs)))
->>>>>>> bd2cc898
 
     def _main_run(self, args):
         "Run all (or select) job operations."
@@ -4618,17 +4446,9 @@
         # Setup partial run function, because we need to call this either
         # inside some context managers or not based on whether we need
         # to switch to the project root directory or not.
-<<<<<<< HEAD
-        run = functools.partial(self.run,
-                                jobs=aggregates, names=args.operation_name, pretend=args.pretend,
-                                np=args.parallel, timeout=args.timeout, num=args.num,
-                                num_passes=args.num_passes, progress=args.progress,
-                                order=args.order,
-                                ignore_conditions=args.ignore_conditions)
-=======
         run = functools.partial(
             self.run,
-            jobs=jobs,
+            jobs=aggregates,
             names=args.operation_name,
             pretend=args.pretend,
             np=args.parallel,
@@ -4639,7 +4459,6 @@
             order=args.order,
             ignore_conditions=args.ignore_conditions,
         )
->>>>>>> bd2cc898
 
         if args.switch_to_project_root:
             with add_cwd_to_environment_pythonpath():
@@ -4657,19 +4476,13 @@
         with self._potentially_buffered():
             names = args.operation_name if args.operation_name else None
             default_directives = self._get_default_directives()
-<<<<<<< HEAD
-            operations = self._get_submission_operations(aggregates, default_directives, names,
-                                                         args.ignore_conditions,
-                                                         args.ignore_conditions_on_execution)
-=======
             operations = self._get_submission_operations(
-                jobs,
+                aggregates,
                 default_directives,
                 names,
                 args.ignore_conditions,
                 args.ignore_conditions_on_execution,
             )
->>>>>>> bd2cc898
             operations = list(islice(operations, args.num))
 
         # Generate the script and print to screen.
@@ -4722,15 +4535,15 @@
     def _select_jobs_from_args(self, args):
         "Select jobs with the given command line arguments ('-j/-f/--doc-filter/--jobid')."
         if (
-            not args.func == self._main_exec and
-            args.job_id and (args.filter or args.doc_filter)
+            not args.func == self._main_exec
+            and args.job_id
+            and (args.filter or args.doc_filter)
         ):
             raise ValueError(
                 "Cannot provide both -j/--job-id and -f/--filter or --doc-filter in combination."
             )
 
         if args.job_id:
-<<<<<<< HEAD
             # aggregates must be a set to prevent duplicate entries
             aggregates = set()
             for id in args.job_id:
@@ -4739,16 +4552,9 @@
                 try:
                     aggregates.add((self.open_job(id=id),))
                 except KeyError as error:
-                    raise LookupError("Did not find job with id {}.".format(error))
+                    raise LookupError(f"Did not find job with id {error}.")
             return list(aggregates)
-        elif 'filter' in args or 'doc_filter' in args:
-=======
-            try:
-                return [self.open_job(id=job_id) for job_id in args.job_id]
-            except KeyError as error:
-                raise LookupError(f"Did not find job with id {error}.")
-        else:
->>>>>>> bd2cc898
+        elif "filter" in args or "doc_filter" in args:
             filter_ = parse_filter_arg(args.filter)
             doc_filter = parse_filter_arg(args.doc_filter)
             return JobsCursor(self, filter_, doc_filter)
@@ -4899,11 +4705,7 @@
         execution_group.add_argument(
             "--order",
             type=str,
-<<<<<<< HEAD
-            choices=['none', 'by-op', 'by-job', 'cyclic', 'random'],
-=======
-            choices=["none", "by-job", "cyclic", "random"],
->>>>>>> bd2cc898
+            choices=["none", "by-op", "by-job", "cyclic", "random"],
             default=None,
             help="Specify the execution order of operations for each execution pass.",
         )
@@ -5082,20 +4884,19 @@
             _show_traceback_and_exit(error)
 
 
-<<<<<<< HEAD
 def _serializer(loads, root, *args):
     root = loads(root)
     project = FlowProject.get_project(root)
-    if args[-1] == 'run_operations':
+    if args[-1] == "run_operations":
         operation = args[0]
         project._operations = loads(args[1])
         project._execute_operation(project._loads_op(operation))
-    elif args[-1] == 'fetch_labels':
+    elif args[-1] == "fetch_labels":
         job = project.open_job(id=args[0])
         ignore_errors = args[1]
         project._label_functions = loads(args[2])
         return project._get_job_labels(job, ignore_errors=ignore_errors)
-    elif args[-1] == 'fetch_status':
+    elif args[-1] == "fetch_status":
         group = args[0]
         ignore_errors = args[1]
         cached_status = args[2]
@@ -5104,24 +4905,6 @@
         groups_aggregate = loads(args[4])
         project._stored_aggregates = groups_aggregate
         return project._get_group_status(group, ignore_errors, cached_status)
-=======
-def _execute_serialized_operation(loads, project, operation):
-    """Invoke the _execute_operation() method on a serialized project instance."""
-    project = loads(project)
-    project._execute_operation(project._loads_op(operation))
-
-
-def _serialized_get_job_status(s_task):
-    """Invoke the _get_job_status() method on a serialized project instance."""
-    loads = s_task[0]
-    project = loads(s_task[1])
-    job = project.open_job(id=s_task[2])
-    ignore_errors = s_task[3]
-    cached_status = s_task[4]
-    return project.get_job_status(
-        job, ignore_errors=ignore_errors, cached_status=cached_status
-    )
->>>>>>> bd2cc898
 
 
 # Status-related helper functions
