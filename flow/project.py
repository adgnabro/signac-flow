--- conflicted
+++ resolved
@@ -1063,19 +1063,9 @@
             if op.eligible(*jobs, ignore_conditions=ignore_conditions):
                 directives = self._resolve_directives(name, default_directives, jobs)
                 cmd = self._run_cmd(entrypoint=entrypoint, operation_name=name,
-<<<<<<< HEAD
                                     operation=op, directives=directives, jobs=jobs)
-                # Uses a different id than the groups direct id. Do not use this for submitting
-                # jobs as current implementation prevents checking for resubmission in this
-                # case. The different ids allow for checking whether JobOperations created to
-                # run directly are different.
                 job_op = JobOperation(self._generate_id(jobs, name, index=index), name,
                                       jobs, cmd=cmd, directives=deepcopy(directives))
-=======
-                                    operation=op, directives=directives, job=job)
-                job_op = JobOperation(self._generate_id(job, name, index=index), name, job,
-                                      cmd=cmd, directives=deepcopy(directives))
->>>>>>> 7fe213de
                 # Get the prefix, and if it's not NULL, set the fork directive
                 # to True since we must launch a separate process. Override
                 # the command directly.
