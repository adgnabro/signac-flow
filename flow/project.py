--- conflicted
+++ resolved
@@ -28,7 +28,6 @@
 from itertools import islice
 from itertools import count
 from itertools import groupby
-from hashlib import md5
 from hashlib import sha1
 import multiprocessing
 import threading
@@ -49,6 +48,7 @@
 from enum import IntFlag
 
 from .aggregate import Aggregate
+from .aggregate import get_aggregate_id
 from .environment import get_environment
 from .scheduling.base import ClusterJob
 from .scheduling.base import JobStatus
@@ -239,7 +239,6 @@
             break
 
 
-<<<<<<< HEAD
 def make_aggregates(jobs, aggregator=None):
     """Utility function for the generation of aggregates.
 
@@ -270,29 +269,6 @@
                          f"got {type(aggregator)}")
 
     return aggregator._create_MakeAggregate()(jobs)
-
-
-def generate_hashed_aggregates(jobs):
-=======
-def get_aggregate_id(jobs):
->>>>>>> ea4bccb5
-    """"Generate hashed id for an aggregate of jobs
-
-    :param jobs:
-        The signac job handles
-    :type jobs:
-        tuple
-    """
-<<<<<<< HEAD
-    if len(jobs) == 1:  # Return the job id as it's unique
-        return str(jobs[0])
-=======
-    if len(jobs) == 1:
-        return str(jobs[0])  # Return job id as it's already unique
-
->>>>>>> ea4bccb5
-    blob = ''.join((job.id for job in jobs))
-    return f'agg-{md5(blob.encode()).hexdigest()}'
 
 
 class _JobOperation(object):
@@ -960,14 +936,9 @@
 
     def _submit_cmd(self, entrypoint, ignore_conditions, jobs=None):
         entrypoint = self._determine_entrypoint(entrypoint, dict(), jobs)
-        hashed_id = generate_hashed_aggregates(jobs) if jobs is not None else ''
         cmd = "{} run -o {}".format(entrypoint, self.name)
-<<<<<<< HEAD
-        cmd = cmd if jobs is None else cmd + ' -j {}'.format(hashed_id)
-=======
         aggregate_id = get_aggregate_id(jobs) if jobs is not None else ''
         cmd = cmd if jobs is None else cmd + f' -j {aggregate_id}'
->>>>>>> ea4bccb5
         cmd = cmd if self.options is None else cmd + ' ' + self.options
         if ignore_conditions != IgnoreConditions.NONE:
             return cmd.strip() + ' --ignore-conditions=' + str(ignore_conditions)
@@ -979,13 +950,8 @@
             return operation(*jobs).lstrip()
         else:
             entrypoint = self._determine_entrypoint(entrypoint, directives, jobs)
-<<<<<<< HEAD
-            hashed_id = generate_hashed_aggregates(jobs)
-            return f"{entrypoint} exec {operation_name} {hashed_id}".lstrip()
-=======
             aggregate_id = get_aggregate_id(jobs)
             return f"{entrypoint} exec {operation_name} {aggregate_id}".lstrip()
->>>>>>> ea4bccb5
 
     def __iter__(self):
         yield from self.operations.values()
@@ -1818,10 +1784,10 @@
                     if aggregate_wid in agg_file_contents.splitlines():
                         continue
                     else:
-                        file.write(aggregate_wid + '\n')
+                        file.write(aggregate_wid + ' \n')
             else:
                 with open(fn_aggregate, 'w') as file:
-                    file.write(aggregate_wid + '\n')
+                    file.write(aggregate_wid + ' \n')
 
     def _fetch_aggregates(self, group):
         """Store aggregate-ids per operation information.
@@ -1837,7 +1803,7 @@
         :yields:
             All aggregates which were stored during submission.
         """
-        dir = '.aggregates/{}.txt'.format(group.name)
+        dir = '.aggregate/{}.txt'.format(group.name)
         if os.path.exists(dir):
             with open(dir, 'r') as file:
                 for obj in file:
@@ -1978,34 +1944,26 @@
         else:
             logger.info("Updated job status cache.")
 
-<<<<<<< HEAD
-    def _get_group_status(self, group, ignore_errors=False, cached_status=None, aggregates=False):
-        "Return a dict with detailed information about the status of jobs per group."
-        result = dict()
-        for name in group.operations:
-            result['operation_name'] = name
-=======
-    def _get_group_status(self, group_name, ignore_errors=False, cached_status=None):
+    def _get_group_status(self, group_name, ignore_errors=False, cached_status=None,
+                          aggregates=False):
         "Return a dict with detailed information about the status of jobs per group."
         result = dict()
         group = self._groups[group_name]
         # Only sent singleton groups with the same name as the operation.
         # Hence set the operation_name to group.name
         result['operation_name'] = group.name
->>>>>>> ea4bccb5
         status_dict = dict()
         errors = dict()
 
-        aggregated_jobs = self.aggregates[group.name]
-
         if aggregates:
             fetched_aggregates = self._fetch_aggregates(group)
-
             for fetched_aggregate in fetched_aggregates:
-                if fetched_aggregate not in aggregated_jobs:
-                    aggregated_jobs.append(fetched_aggregate)
-
-<<<<<<< HEAD
+                if fetched_aggregate not in self._aggregates[group_name]:
+                    self._aggregates[group_name].append(fetched_aggregate)
+                    self._aggregates_ids[get_aggregate_id(fetched_aggregate)] = fetched_aggregate
+
+        aggregated_jobs = self.aggregates[group.name]
+
         def _get_job_ids(aggregate):
             return ' '.join(map(str, aggregate))
 
@@ -2021,47 +1979,31 @@
             for job in aggregate:
                 if errors.get(str(job), None) is None:
                     errors[str(job)] = None
-=======
-        for job in tqdm(jobs, desc="Collecting job status info for operation {}"
-                        "".format(group.name), leave=False):
-            if errors.get(str(job[0]), None) is None:
-                errors[str(job[0])] = None
->>>>>>> ea4bccb5
             try:
                 _id = group._generate_id(aggregate)
                 completed = group._complete(aggregate)
                 eligible = False if completed else group._eligible(aggregate)
                 scheduler_status = cached_status.get(_id, JobStatus.unknown)
-<<<<<<< HEAD
-                status_dict[_get_job_ids(aggregate)] = {
+                status_dict[get_aggregate_id(aggregate)] = {
                             'scheduler_status': scheduler_status,
                             'eligible': eligible,
                             'completed': completed,
                             'is_aggregate': group.aggregate._is_aggregate,
-                            'aggregate': _get_job_ids(aggregate),
+                            'job_ids': _get_job_ids(aggregate),
                             'aggregate_detail': _get_agg_details(
                                                     aggregate,
                                                     group.aggregate._is_aggregate)
                             }
-=======
-                status_dict[get_aggregate_id(job)] = {
-                        'scheduler_status': scheduler_status,
-                        'eligible': eligible,
-                        'completed': completed
-                        }
->>>>>>> ea4bccb5
             except Exception as error:
                 msg = "Error while getting operations status for aggregate " \
                       "'{}': '{}'.".format(_get_job_ids(aggregate), error)
                 logger.debug(msg)
-<<<<<<< HEAD
                 status_dict[_get_job_ids(aggregate)] = {
                             'scheduler_status': JobStatus.unknown,
                             'eligible': False,
                             'completed': False,
                             'is_aggregate': group.aggregate._is_aggregate,
-                            'aggregate': _get_job_ids(aggregate),
-                            'aggregate_id': group._generate_id(aggregate),
+                            'job_ids': _get_job_ids(aggregate),
                             'aggregate_detail': _get_agg_details(
                                                     aggregate,
                                                     group.aggregate._is_aggregate)
@@ -2072,18 +2014,6 @@
                             errors[str(job)] = str(error)
                         else:
                             errors[str(job)] += '\n' + str(error)
-=======
-                status_dict[get_aggregate_id(job)] = {
-                        'scheduler_status': JobStatus.unknown,
-                        'eligible': False,
-                        'completed': False
-                        }
-                if ignore_errors:
-                    if errors[str(job[0])] is None:
-                        errors[str(job[0])] = str(error)
-                    else:
-                        errors[str(job[0])] += '\n' + str(error)
->>>>>>> ea4bccb5
                 else:
                     raise
 
@@ -2109,13 +2039,14 @@
 
     def _fetch_status(self, jobs, fetched_jobs, err, ignore_errors,
                       status_parallelization='thread', aggregates=False):
-        """Fetch status associated for either all the jobs associated in a project
+        """Fetch status associated for either all the jobs in a project
         or jobs specified by a user
 
-        :param aggregates:
-            The aggregates which a user requested to fetch status for
-        :type aggregates:
-            list of aggregates
+        :param jobs:
+            Only return status for the given jobs or aggregates,
+            or all if the argument is omitted.
+        :type jobs:
+            Sequence of instances :class:`.Job` or list of :class:`.Job`.
         :type fetched_jobs:
             Distinct jobs fetched from the ids provided in the ``jobs`` argument.
             This is used for fetching labels for a job because a label is not associated
@@ -2129,6 +2060,10 @@
             Default value parallelizes using ``multiprocessing.ThreadPool()``
         :type status_parallelization:
             str
+        :param aggregates:
+            Print status for lost aggregates.
+        :type aggregates:
+            bool
         """
         # The argument status_parallelization is used so that _fetch_status method
         # gets to know whether the deprecated argument no_parallelization passed
@@ -2199,7 +2134,7 @@
                             import pickle
                             l_results, g_results = self._fetch_status_in_parallel(
                                 pool, pickle, fetched_jobs, singleton_groups, ignore_errors,
-                                cached_status)
+                                cached_status, aggregates)
                         except Exception as error:
                             if not isinstance(error, (pickle.PickleError, self._PickleError)) and\
                                     'pickle' not in str(error).lower():
@@ -2217,7 +2152,7 @@
                                 try:
                                     l_results, g_results = self._fetch_status_in_parallel(
                                         pool, cloudpickle, fetched_jobs, singleton_groups,
-                                        ignore_errors, cached_status)
+                                        ignore_errors, cached_status, aggregates)
                                 except self._PickleError as error:
                                     raise RuntimeError(
                                         "Unable to parallelize execution due to a pickling "
@@ -2257,17 +2192,9 @@
             i += 1
 
         for op_result in op_results:
-<<<<<<< HEAD
-            # For every op_result we check whether a job is present in an aggregate
-            # by iterating over ``aggregate_details``.
             for id, aggregate_status in op_result['aggregate_details'].items():
-                aggregate = tuple(self.open_job(id=_id) for _id in id.split(' '))
-                if not self._verify_job_aggregate_via_CLI(aggregate, jobs):
-=======
-            for id, aggregates_status in op_result['aggregate_details'].items():
                 aggregate = self._get_aggregate_from_id(id)
                 if not self._verify_aggregate_in_jobs(aggregate, jobs):
->>>>>>> ea4bccb5
                     continue
                 for job in aggregate:
                     results[index[str(job)]]['operations'][op_result['operation_name']].append(
@@ -2282,13 +2209,14 @@
 
         return results
 
-    def _fetch_status_in_parallel(self, pool, pickle, jobs, groups, ignore_errors, cached_status):
+    def _fetch_status_in_parallel(self, pool, pickle, jobs, groups, ignore_errors,
+                                  cached_status, aggregates):
         try:
             s_project = pickle.dumps(self)
             s_tasks_labels = [(pickle.loads, s_project, job.get_id(), ignore_errors)
                               for job in jobs]
-            s_tasks_groups = [(pickle.loads, s_project, group, ignore_errors, cached_status)
-                              for group in groups]
+            s_tasks_groups = [(pickle.loads, s_project, group, ignore_errors, cached_status,
+                               aggregates) for group in groups]
         except Exception as error:  # Masking all errors since they must be pickling related.
             raise self._PickleError(error)
 
@@ -2313,9 +2241,10 @@
         """Print the status of the project.
 
         :param jobs:
-            Only execute operations for the given jobs, or all if the argument is omitted.
+            Only execute operations for the given jobs or aggregates,
+            or all if the argument is omitted.
         :type jobs:
-            Sequence of instances :class:`.Job`.
+            Sequence of instances :class:`.Job` or list of :class:`.Job`.
         :param overview:
             Aggregate an overview of the project' status.
         :type overview:
@@ -2393,6 +2322,10 @@
             'terminal' (default), 'markdown' or 'html'.
         :type output_format:
             str
+        :param aggregates:
+            Print status for lost aggregates.
+        :type aggregates:
+            bool
         :return:
             A Renderer class object that contains the rendered string.
         :rtype:
@@ -2403,35 +2336,12 @@
         if err is None:
             err = sys.stderr
 
-<<<<<<< HEAD
-        if jobs is not None:
-            aggregated_jobs = set()  # Set in order to prevent duplicate entries
-            for job in jobs:
-                if isinstance(job, signac.contrib.job.Job):  # User can still pass signac jobs
-                    aggregated_jobs.add((job,))
-                else:
-                    try:
-                        aggregated_jobs.add(tuple(job))  # An aggregate provided by the user
-                    except Exception:
-                        raise ValueError('Invalid aggregate provided by the user. If you want to '
-                                         'provide an aggregate, please pass a tuple of jobs '
-                                         'instead.')
-        else:
-            aggregated_jobs = None
-
-        self._verify_aggregate_project(aggregated_jobs)
+        # Convert all the signac jobs into an aggregate of 1
+        aggregated_jobs = self._convert_aggregates_from_jobs(jobs)
 
         if aggregated_jobs is not None:
-            valid_jobs = set()
+            valid_jobs = set()  # Fetch all distinct jobs from the aggregates
             for aggregate in aggregated_jobs:
-=======
-        # Convert all the signac jobs into an aggregate of 1
-        aggregates = self._convert_aggregates_from_jobs(jobs)
-
-        if aggregates is not None:
-            valid_jobs = set()  # Fetch all distinct jobs from the aggregates
-            for aggregate in aggregates:
->>>>>>> ea4bccb5
                 for job in aggregate:
                     valid_jobs.add(job)
         else:
@@ -2684,7 +2594,7 @@
                     for op in ops:
                         if op['eligible']:
                             total_ops += 1
-                            agg_id = op['aggregate'].split(' ')
+                            agg_id = op['job_ids'].split(' ')
                             if agg_id not in aggregate_dict[op_name]:
                                 aggregate_dict[op_name].append(agg_id)
                                 if op['is_aggregate']:
@@ -3131,15 +3041,9 @@
         for group in self._gather_flow_groups(names):
             for aggregate in self.aggregates[group.name]:
                 if (
-<<<<<<< HEAD
                     group._eligible(aggregate, ignore_conditions) and
                     self._eligible_for_submission(group, aggregate) and
-                    self._verify_job_aggregate_via_CLI(aggregate, jobs)
-=======
-                    group._eligible(job, ignore_conditions) and
-                    self._eligible_for_submission(group, job) and
-                    self._verify_aggregate_in_jobs(job, jobs)
->>>>>>> ea4bccb5
+                    self._verify_aggregate_in_jobs(aggregate, jobs)
                 ):
                     yield group._create_submission_job_operation(
                         entrypoint=self._entrypoint,
@@ -3164,19 +3068,9 @@
         if aggregates is None:
             return
 
-<<<<<<< HEAD
-        jobs_ids = list(map(generate_hashed_aggregates, jobs))
-
-        for id in jobs_ids:
-            # jobs is a list converted from a set so we can
-            # expect that an aggregate id only appear once in
-            # jobs_ids
-            if not self._aggregates_ids.get(id, False):
-=======
         for aggregate in aggregates:
             aggregate_id = get_aggregate_id(aggregate)
             if not self._aggregates_ids.get(aggregate_id, False):
->>>>>>> ea4bccb5
                 raise LookupError(f"Did not find aggregate having id {id} in the project")
 
     def _get_aggregate_from_id(self, id):
@@ -3805,7 +3699,7 @@
         parser.add_argument(
             '--aggregates',
             action='store_true',
-            help="Fetch aggregates which are not created now.")
+            help="Fetch status for lost aggregates.")
 
     def labels(self, job):
         """Yields all labels for the given ``job``.
@@ -4074,29 +3968,16 @@
     def register_aggregates(self):
         """Generate aggregates for every operation or group in a FlowProject"""
         for name in self._groups:
-            # TODO: The logic needs to get changed in #336 from the
-            # below logic to make aggregates using group.aggregate(jobs).
-<<<<<<< HEAD
-            self._aggregates[name] = self._groups[name].aggregate(self)
-            for aggregate in self._aggregates[name]:
-                self._aggregates_ids[generate_hashed_aggregates(aggregate)] = aggregate
-=======
-            self._aggregates[name] = []
-            for job in self:
-                self._aggregates[name].append((job,))
-                self._aggregates_ids[get_aggregate_id((job,))] = (job,)
+            self._aggregates[name] = self._groups[name].aggregate(self, group_name=name,
+                                                                  project=self)
 
     def _reregister_aggregates_of_one(self):
+        for job in self:
+            self._aggregates_ids[get_aggregate_id((job,))] = (job,)
         for name in self._groups:
-            # TODO: The logic needs to get changed in #336.
-            # We need to check that an aggregate associated with a group
-            # is default aggregate or not. If it's default then we need to register
-            # those aggregates again.
-            self._aggregates[name] = []
-            for job in self:
-                self._aggregates[name].append((job,))
-                self._aggregates_ids[get_aggregate_id((job,))] = (job,)
->>>>>>> ea4bccb5
+            if not self._groups[name].aggregate._is_aggregate:
+                # If we use group.aggregate then we'll face pickling issues
+                self._aggregates[name] = [(job,) for job in self]
 
     @classmethod
     def make_group(cls, name, options="", aggregate=None):
@@ -4259,7 +4140,7 @@
         "Determine the jobs that are eligible for a specific operation."
         for op in self._next_operations():
             if args.name in op.name:
-                print(' '.join(map(str, op._jobs)))
+                print(get_aggregate_id(op._jobs))
 
     def _main_run(self, args):
         "Run all (or select) job operations."
@@ -4334,8 +4215,9 @@
         if args.jobid:
             aggregates = set()
             for _id in args.jobid:
-                if _id.startswith('agg'):
+                if _id.startswith('agg-'):
                     aggregates.add(self._get_aggregate_from_id(_id))
+                    continue
                 try:
                     aggregates.add((self.open_job(id=_id),))
                 except KeyError:
@@ -4360,14 +4242,9 @@
         except KeyError:
             raise KeyError("Unknown operation '{}'.".format(args.operation))
 
-        for aggregate in self.aggregates[args.operation]:
-<<<<<<< HEAD
-            if self._verify_job_aggregate_via_CLI(aggregate, aggregates):
-                operation_function(aggregate)
-=======
-            if self._verify_aggregate_in_jobs(aggregate, aggregates):
-                operation_function(*aggregate)
->>>>>>> ea4bccb5
+        aggregates = self.aggregates[args.operation] if aggregates is None else aggregates
+        for aggregate in aggregates:
+            operation_function(aggregate)
 
     def _select_jobs_from_args(self, args):
         "Select jobs with the given command line arguments ('-j/-f/--doc-filter')."
@@ -4691,7 +4568,8 @@
     group = s_task[2]
     ignore_errors = s_task[3]
     cached_status = s_task[4]
-    return project._get_group_status(group, ignore_errors, cached_status)
+    aggregates = s_task[5]
+    return project._get_group_status(group, ignore_errors, cached_status, aggregates)
 
 
 # Status-related helper functions
