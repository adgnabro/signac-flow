--- conflicted
+++ resolved
@@ -250,7 +250,6 @@
     :param jobs:
         The signac job handles.
     :type jobs:
-<<<<<<< HEAD
         Iterable of type :class:`signac.contrib.job.Job`
     :param aggregator:
         The aggregator object to aggregate jobs.
@@ -260,24 +259,16 @@
         Aggregated jobs.
     :rtype:
         list
-=======
-        tuple of :py:class:`signac.contrib.job.Job`
->>>>>>> 92b425b2
     """
     if aggregator is None:
         aggregator = Aggregate()
 
-<<<<<<< HEAD
     if not isinstance(aggregator, Aggregate):
         raise ValueError("Please provide a valid aggregator object. "
                          "Expected parameter of type Aggregate, "
                          f"got {type(aggregator)}")
 
     return aggregator._create_MakeAggregate()(jobs)
-=======
-    blob = ''.join((job.get_id() for job in jobs))
-    return f'agg-{md5(blob.encode()).hexdigest()}'
->>>>>>> 92b425b2
 
 
 class _JobOperation(object):
@@ -1469,6 +1460,9 @@
         # Register all aggregates which are created for this project
         self._aggregates = dict()
         self._aggregates_ids = dict()
+        # We'd wan't to keep track of orphan aggregates for status view inorder to fetch
+        # the actual aggregate from the aggregate id of those aggregates.
+        self._orphan = dict()
         self.register_aggregates()
 
     def _setup_template_environment(self):
@@ -1862,28 +1856,7 @@
         "Return a dict with information about job-operations for this job-aggregate."
         starting_dict = functools.partial(dict, scheduler_status=JobStatus.unknown)
         status_dict = defaultdict(starting_dict)
-        print_warning = False
         for group in self._groups.values():
-<<<<<<< HEAD
-            if group.aggregate._is_aggregate:
-                print_warning = True
-                continue
-            completed = group._complete((job,))
-            eligible = False if completed else group._eligible((job,))
-            scheduler_status = cached_status.get(group._generate_id((job,)),
-                                                 JobStatus.unknown)
-            for operation in group.operations:
-                if scheduler_status >= status_dict[operation]['scheduler_status']:
-                    status_dict[operation] = {
-                            'scheduler_status': scheduler_status,
-                            'eligible': eligible,
-                            'completed': completed
-                            }
-        if print_warning:
-            print("The method ``get_job_status`` will not be implemented for fetching status "
-                  "with aggregate operations. Please use signac-flow's command-line interface "
-                  "instead.")
-=======
             for aggregate in self.aggregates[group.name]:
                 if aggregate != jobs:
                     continue
@@ -1899,7 +1872,6 @@
                                 'completed': completed
                                 }
 
->>>>>>> 92b425b2
         for key in sorted(status_dict):
             yield key, status_dict[key]
 
@@ -1983,7 +1955,7 @@
             logger.info("Updated job status cache.")
 
     def _get_group_status(self, group_name, ignore_errors=False, cached_status=None,
-                          aggregates=False):
+                          orphan=False):
         "Return a dict with detailed information about the status of jobs per group."
         result = dict()
         group = self._groups[group_name]
@@ -1993,16 +1965,15 @@
         result['operation_name'] = group_name
         status_dict = dict()
         errors = dict()
-<<<<<<< HEAD
-
-        if aggregates:
+
+        aggregates = self.aggregates[group.name]
+
+        if orphan:
             fetched_aggregates = self._fetch_aggregates(group)
-            for fetched_aggregate in fetched_aggregates:
-                if fetched_aggregate not in self._aggregates[group_name]:
-                    self._aggregates[group_name].append(fetched_aggregate)
-                    self._aggregates_ids[get_aggregate_id(fetched_aggregate)] = fetched_aggregate
-
-        aggregated_jobs = self.aggregates[group.name]
+            for aggregate in fetched_aggregates:
+                if aggregate not in aggregates:
+                    self._orphan[get_aggregate_id(aggregate)] = aggregate
+                    aggregates.append(aggregate)
 
         def _get_job_ids(aggregate):
             return ' '.join(map(str, aggregate))
@@ -2013,26 +1984,12 @@
             else:
                 return 'non-aggregate'
 
-        for aggregate in tqdm(aggregated_jobs,
-                              desc="Collecting job status info for operation {}".format(group.name),
-                              leave=False, total=len(aggregated_jobs)):
+        for aggregate in tqdm(aggregates,
+                              desc=f"Collecting aggregate status info for operation {group.name}",
+                              leave=False, total=len(aggregates)):
             for job in aggregate:
                 if errors.get(str(job), None) is None:
                     errors[str(job)] = None
-=======
-        aggregates = self.aggregates[group.name]
-
-        fetched_aggregates = self._fetch_aggregates(group)
-
-        for aggregate in fetched_aggregates:
-            if aggregate not in aggregates:
-                aggregates.append(aggregate)
-
-        for job in tqdm(aggregates, desc="Collecting job status info for operation {}"
-                        "".format(group.name), leave=False):
-            if errors.get(str(job[0]), None) is None:
-                errors[str(job[0])] = None
->>>>>>> 92b425b2
             try:
                 _id = group._generate_id(aggregate)
                 completed = group._complete(aggregate)
@@ -2052,7 +2009,7 @@
                 msg = "Error while getting operations status for aggregate " \
                       "'{}': '{}'.".format(_get_job_ids(aggregate), error)
                 logger.debug(msg)
-                status_dict[_get_job_ids(aggregate)] = {
+                status_dict[get_aggregate_id(aggregate)] = {
                             'scheduler_status': JobStatus.unknown,
                             'eligible': False,
                             'completed': False,
@@ -2091,21 +2048,8 @@
                 raise
         return result
 
-<<<<<<< HEAD
-    def _fetch_status(self, jobs, fetched_jobs, err, ignore_errors,
-                      status_parallelization='thread', aggregates=False):
-        """Fetch status associated for either all the jobs in a project
-        or jobs specified by a user
-
-        :param jobs:
-            Only return status for the given jobs or aggregates,
-            or all if the argument is omitted.
-        :type jobs:
-            Sequence of instances :class:`.Job` or list of :class:`.Job`.
-        :type fetched_jobs:
-=======
     def _fetch_status(self, jobs, distinct_jobs, err, ignore_errors,
-                      status_parallelization='thread'):
+                      status_parallelization='thread', orphan=False):
         """Fetch status associated for either all the jobs associated in a project
         or jobs specified by a user
 
@@ -2114,7 +2058,6 @@
         :type jobs:
             list of aggregates
         :param distinct_jobs:
->>>>>>> 92b425b2
             Distinct jobs fetched from the ids provided in the ``jobs`` argument.
             This is used for fetching labels for a job because a label is not associated
             with an aggregate.
@@ -2129,9 +2072,9 @@
             Default value parallelizes using ``multiprocessing.ThreadPool()``
         :type status_parallelization:
             str
-        :param aggregates:
+        :param orphan:
             Print status for lost aggregates.
-        :type aggregates:
+        :type orphan:
             bool
         """
         # The argument status_parallelization is used so that _fetch_status method
@@ -2171,7 +2114,7 @@
         _get_group_status = functools.partial(self._get_group_status,
                                               ignore_errors=ignore_errors,
                                               cached_status=cached_status,
-                                              aggregates=aggregates)
+                                              orphan=orphan)
 
         singleton_groups = [op for op in self.operations]
 
@@ -2202,13 +2145,8 @@
                         try:
                             import pickle
                             l_results, g_results = self._fetch_status_in_parallel(
-<<<<<<< HEAD
-                                pool, pickle, fetched_jobs, singleton_groups, ignore_errors,
-                                cached_status, aggregates)
-=======
                                 pool, pickle, distinct_jobs, singleton_groups, ignore_errors,
-                                cached_status)
->>>>>>> 92b425b2
+                                cached_status, orphan)
                         except Exception as error:
                             if not isinstance(error, (pickle.PickleError, self._PickleError)) and\
                                     'pickle' not in str(error).lower():
@@ -2225,13 +2163,8 @@
                             else:
                                 try:
                                     l_results, g_results = self._fetch_status_in_parallel(
-<<<<<<< HEAD
-                                        pool, cloudpickle, fetched_jobs, singleton_groups,
-                                        ignore_errors, cached_status, aggregates)
-=======
                                         pool, cloudpickle, distinct_jobs, singleton_groups,
-                                        ignore_errors, cached_status)
->>>>>>> 92b425b2
+                                        ignore_errors, cached_status, orphan)
                                 except self._PickleError as error:
                                     raise RuntimeError(
                                         "Unable to parallelize execution due to a pickling "
@@ -2257,8 +2190,7 @@
 
         results, index, i = list(), dict(), 0
 
-<<<<<<< HEAD
-        for job in fetched_jobs:
+        for job in distinct_jobs:
             result = dict()
             result['job_id'] = str(job)
             result['operations'] = dict()
@@ -2268,22 +2200,22 @@
                 result['operations'][op_result['operation_name']] = []
             result['_labels_error'] = list()
             results.append(result)
-=======
-        for job in distinct_jobs:
-            results_entry = dict()
-            results_entry['job_id'] = str(job)
-            results_entry['operations'] = dict()
-            results_entry['labels'] = list()
-            results_entry['_operations_error'] = list()
-            results_entry['_labels_error'] = list()
-            results.append(results_entry)
->>>>>>> 92b425b2
             index[str(job)] = i
             i += 1
 
         for op_result in op_results:
             for id, aggregate_status in op_result['aggregate_details'].items():
-                aggregate = self._get_aggregate_from_id(id)
+                if self._aggregates_ids.get(id, False):
+                    aggregate = self._aggregates_ids[id]
+                elif status_parallelization != 'process':  # Got orphan aggregates
+                    # Unable to set self._lost_aggregate while parallelizing
+                    # using 'process'.
+                    aggregate = self._orphan[id]
+                else:
+                    warnings.warn("Can't fetch orphan aggregates while parallelizing "
+                                  "using `process`. Please use `thread` or `none` instead.")
+                    continue
+
                 if not self._verify_aggregate_in_jobs(aggregate, jobs):
                     continue
                 for job in aggregate:
@@ -2300,13 +2232,13 @@
         return results
 
     def _fetch_status_in_parallel(self, pool, pickle, jobs, groups, ignore_errors,
-                                  cached_status, aggregates):
+                                  cached_status, orphan):
         try:
             s_project = pickle.dumps(self)
             s_tasks_labels = [(pickle.loads, s_project, job.get_id(), ignore_errors)
                               for job in jobs]
             s_tasks_groups = [(pickle.loads, s_project, group, ignore_errors, cached_status,
-                               aggregates) for group in groups]
+                               orphan) for group in groups]
         except Exception as error:  # Masking all errors since they must be pickling related.
             raise self._PickleError(error)
 
@@ -2327,7 +2259,7 @@
                      file=None, err=None, ignore_errors=False,
                      no_parallelize=False, template=None, profile=False,
                      eligible_jobs_max_lines=None, output_format='terminal',
-                     aggregates=False):
+                     orphan=False):
         """Print the status of the project.
 
         :param jobs:
@@ -2412,9 +2344,9 @@
             'terminal' (default), 'markdown' or 'html'.
         :type output_format:
             str
-        :param aggregates:
+        :param orphan:
             Print status for lost aggregates.
-        :type aggregates:
+        :type orphan:
             bool
         :return:
             A Renderer class object that contains the rendered string.
@@ -2427,18 +2359,12 @@
             err = sys.stderr
 
         # Convert all the signac jobs into an aggregate of 1
-        aggregated_jobs = self._convert_aggregates_from_jobs(jobs)
-
-<<<<<<< HEAD
-        if aggregated_jobs is not None:
-            valid_jobs = set()  # Fetch all distinct jobs from the aggregates
-            for aggregate in aggregated_jobs:
-=======
+        aggregates = self._convert_aggregates_from_jobs(jobs)
+
         if aggregates is not None:
             # Fetch all the distinct jobs from all the jobs or aggregate passed by the user
             distinct_jobs = set()
             for aggregate in aggregates:
->>>>>>> 92b425b2
                 for job in aggregate:
                     distinct_jobs.add(job)
         else:
@@ -2485,13 +2411,8 @@
             ]
 
             with prof(single=False):
-<<<<<<< HEAD
-                tmp = self._fetch_status(aggregated_jobs, valid_jobs, err, ignore_errors,
-                                         status_parallelization, aggregates)
-=======
                 tmp = self._fetch_status(aggregates, distinct_jobs, err, ignore_errors,
-                                         status_parallelization)
->>>>>>> 92b425b2
+                                         status_parallelization, orphan)
 
             prof._mergeFileTiming()
 
@@ -2555,16 +2476,9 @@
                     "results may be highly inaccurate.")
 
         else:
-<<<<<<< HEAD
-            tmp = self._fetch_status(aggregated_jobs, valid_jobs, err, ignore_errors,
-                                     status_parallelization, aggregates)
-=======
             tmp = self._fetch_status(aggregates, distinct_jobs, err, ignore_errors,
-                                     status_parallelization)
->>>>>>> 92b425b2
+                                     status_parallelization, orphan)
             profiling_results = None
-
-        # print(tmp)
 
         operations_errors = {s['_operations_error'] for s in tmp}
         labels_errors = {s['_labels_error'] for s in tmp}
@@ -3095,13 +3009,8 @@
                 break   # No more pending operations or execution limits reached.
 
             def key_func_by_job(op):
-<<<<<<< HEAD
-                # A clean way to implement the 'by-job' order is to sort aggregates by
-                # ids and the group them
-=======
                 # In order to group the aggregates in a by-job manner, we need
                 # to first sort the aggregates using their aggregate id.
->>>>>>> 92b425b2
                 return get_aggregate_id(op._jobs)
 
             # Optionally re-order operations for execution if order argument is provided:
@@ -3829,7 +3738,7 @@
             default='terminal',
             help="Set status output format: terminal, markdown, or html.")
         parser.add_argument(
-            '--aggregates',
+            '--orphan',
             action='store_true',
             help="Fetch status for lost aggregates.")
 
@@ -4104,13 +4013,7 @@
             self._aggregates[name] = self._groups[name].aggregate(self, group_name=name,
                                                                   project=self)
 
-<<<<<<< HEAD
-    def _reregister_aggregates_of_one(self):
-        for job in self:
-            self._aggregates_ids[get_aggregate_id((job,))] = (job,)
-=======
     def _reregister_default_aggregates(self):
->>>>>>> 92b425b2
         for name in self._groups:
             if not self._groups[name].aggregate._is_aggregate:
                 # If we use group.aggregate then we'll face pickling issues
