--- conflicted
+++ resolved
@@ -542,39 +542,28 @@
             envs = self._config['flow'].as_list('environment_modules')
         else:
             envs = []
-        load_envs = ([FileSystemLoader(self._template_dir)] +
-                     [PackageLoader(env, 'templates') for env in envs] +
-                     [PackageLoader('flow', 'templates')])
-
-        # Templates are searched in the local template directory first, then in the package
+
+        # Templates are searched in the local template directory first, then in additionally
+        # installed packages, then in the main package 'templates' directory.
         # 'templates' directory.
-<<<<<<< HEAD
-        self._template_environment = Environment(
-            loader=ChoiceLoader(load_envs),
+        load_envs = ([jinja2.FileSystemLoader(self._template_dir)] +
+                     [jinja2.PackageLoader(env, 'templates') for env in envs] +
+                     [jinja2.PackageLoader('flow', 'templates')])
+
+        self._template_environment_ = jinja2.Environment(
+            loader=jinja2.ChoiceLoader(load_envs),
             trim_blocks=True,
-            extensions=[TemplateError]
-            )
-
-        # Setup standard filters that can be used to format context variables.
-        self._template_environment.filters['format_timedelta'] = _format_timedelta
-        self._template_environment.filters['identical'] = _identical
-        self._template_environment.filters['get_config_value'] = flow_config.get_config_value
-=======
-        self._template_environment_ = jinja2.Environment(
-            loader=jinja2.ChoiceLoader([
-                jinja2.FileSystemLoader(self._template_dir),
-                jinja2.PackageLoader('flow', 'templates'),
-            ]),
-            trim_blocks=True)
+            extensions=[TemplateError])
 
         # Setup standard filters that can be used to format context variables.
         self._template_environment_.filters['format_timedelta'] = _format_timedelta
+        self._template_environment_.filters['identical'] = _identical
+        self._template_environment_.filters['get_config_value'] = flow_config.get_config_value
 
     @property
     def _template_environment(self):
         _requires_jinja2()
         return self._template_environment_
->>>>>>> 5c247cfa
 
     def _get_standard_template_context(self):
         "Return the standard templating context for run and submission scripts."
