--- conflicted
+++ resolved
@@ -189,15 +189,11 @@
         MockScheduler.reset()
 
         time = timeit.timeit(
-<<<<<<< HEAD
-            lambda: project._fetch_status(None, project, StringIO(),
-                                          ignore_errors=False), number=10)
-=======
-            lambda: project._fetch_status(project, StringIO(), ignore_errors=False),
+            lambda: project._fetch_status(
+                None, project, StringIO(), ignore_errors=False
+            ),
             number=10,
         )
->>>>>>> bd2cc898
-
         assert time < 10
         MockScheduler.reset()
 
@@ -438,13 +434,8 @@
         project = self.mock_project(A)
         for job in project:
             job.doc.np = 3
-<<<<<<< HEAD
             for next_op in project._next_operations([(job,)]):
-                assert 'mpirun -np 3 python' in next_op.cmd
-=======
-            for next_op in project._next_operations((job,)):
                 assert "mpirun -np 3 python" in next_op.cmd
->>>>>>> bd2cc898
             break
 
     def test_callable_directives(self):
@@ -461,54 +452,29 @@
 
         # test setting neither nranks nor omp_num_threads
         for job in project:
-<<<<<<< HEAD
             for next_op in project._next_operations([(job,)]):
-                assert next_op.directives['np'] == 1
-
-        # test only setting nranks
-        for i, job in enumerate(project):
-            job.doc.nranks = i+1
-            for next_op in project._next_operations([(job,)]):
-                assert next_op.directives['np'] == next_op.directives['nranks']
-            del job.doc['nranks']
-
-        # test only setting omp_num_threads
-        for i, job in enumerate(project):
-            job.doc.omp_num_threads = i+1
-            for next_op in project._next_operations([(job,)]):
-                assert next_op.directives['np'] == next_op.directives['omp_num_threads']
-            del job.doc['omp_num_threads']
-=======
-            for next_op in project._next_operations((job,)):
                 assert next_op.directives["np"] == 1
 
         # test only setting nranks
         for i, job in enumerate(project):
             job.doc.nranks = i + 1
-            for next_op in project._next_operations((job,)):
+            for next_op in project._next_operations([(job,)]):
                 assert next_op.directives["np"] == next_op.directives["nranks"]
             del job.doc["nranks"]
 
         # test only setting omp_num_threads
         for i, job in enumerate(project):
             job.doc.omp_num_threads = i + 1
-            for next_op in project._next_operations((job,)):
+            for next_op in project._next_operations([(job,)]):
                 assert next_op.directives["np"] == next_op.directives["omp_num_threads"]
             del job.doc["omp_num_threads"]
->>>>>>> bd2cc898
-
         # test setting both nranks and omp_num_threads
         for i, job in enumerate(project):
             job.doc.omp_num_threads = i + 1
             job.doc.nranks = i % 3 + 1
             expected_np = (i + 1) * (i % 3 + 1)
-<<<<<<< HEAD
             for next_op in project._next_operations([(job,)]):
-                assert next_op.directives['np'] == expected_np
-=======
-            for next_op in project._next_operations((job,)):
                 assert next_op.directives["np"] == expected_np
->>>>>>> bd2cc898
 
     def test_copy_conditions(self):
         class A(FlowProject):
@@ -648,19 +614,9 @@
         project = self.mock_project()
         for job in project:
             status = project.get_job_status(job)
-<<<<<<< HEAD
-            assert status['job_id'] == job.get_id()
-            assert len(status['operations']) == len(project.operations)
-            for op in project._next_operations([(job,)]):
-                assert op.name in status['operations']
-                op_status = status['operations'][op.name]
-                assert op_status['eligible'] == project.operations[op.name]._eligible((job,))
-                assert op_status['completed'] == project.operations[op.name]._complete((job,))
-                assert op_status['scheduler_status'] == JobStatus.unknown
-=======
             assert status["job_id"] == job.get_id()
             assert len(status["operations"]) == len(project.operations)
-            for op in project._next_operations((job,)):
+            for op in project._next_operations([(job,)]):
                 assert op.name in status["operations"]
                 op_status = status["operations"][op.name]
                 assert op_status["eligible"] == project.operations[op.name]._eligible(
@@ -670,7 +626,6 @@
                     (job,)
                 )
                 assert op_status["scheduler_status"] == JobStatus.unknown
->>>>>>> bd2cc898
 
     def test_project_status_homogeneous_schema(self):
         project = self.mock_project()
@@ -807,21 +762,11 @@
         # The execution order of local runs is internally assumed to be
         # 'by-op' by default.
         project = self.mock_project()
-<<<<<<< HEAD
         ops = list(project._get_pending_operations())
         # The length of the list of job-operations grouped by operation is equal
         # to the length of its set if and only if the job-operations are grouped
         # by operations already:
         jobs_order_none = [name for name, _ in groupby(ops, key=lambda op: op.name)]
-=======
-        ops = list(project._get_pending_operations(self.project.find_jobs()))
-        # The length of the list of operations grouped by job is equal
-        # to the length of its set if and only if the operations are grouped
-        # by job already:
-        jobs_order_none = [
-            job._id for job, _ in groupby(ops, key=lambda op: op._jobs[0])
-        ]
->>>>>>> bd2cc898
         assert len(jobs_order_none) == len(set(jobs_order_none))
 
     def test_run_invalid_order(self):
@@ -829,26 +774,6 @@
         with pytest.raises(ValueError):
             project.run(order="invalid-order")
 
-<<<<<<< HEAD
-        for order in (None, 'none', 'cyclic', 'by-job', 'by-op', 'random', sort_key):
-            for job in self.project.find_jobs():  # clear
-                job.remove()
-            with subtests.test(order=order):
-                project = self.mock_project()
-                output = StringIO()
-                with add_cwd_to_environment_pythonpath():
-                    with switch_to_directory(project.root_directory()):
-                        with redirect_stderr(output):
-                            project.run(order=order)
-                output.seek(0)
-                output.read()
-                even_jobs = [job for job in project if job.sp.b % 2 == 0]
-                for job in project:
-                    if job in even_jobs:
-                        assert job.isfile('world.txt')
-                    else:
-                        assert not job.isfile('world.txt')
-=======
     @pytest.mark.parametrize("order", execution_orders)
     def test_run_order(self, order):
         project = self.mock_project()
@@ -865,7 +790,6 @@
                 assert job.isfile("world.txt")
             else:
                 assert not job.isfile("world.txt")
->>>>>>> bd2cc898
 
     def test_run_with_selection(self):
         project = self.mock_project()
@@ -1082,13 +1006,8 @@
             if job not in even_jobs:
                 continue
             list(project.labels(job))
-<<<<<<< HEAD
             next_op = list(project._next_operations([(job,)]))[0]
-            assert next_op.name == 'op1'
-=======
-            next_op = list(project._next_operations((job,)))[0]
             assert next_op.name == "op1"
->>>>>>> bd2cc898
             assert next_op._jobs == (job,)
         with redirect_stderr(StringIO()):
             project.submit()
