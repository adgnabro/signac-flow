--- conflicted
+++ resolved
@@ -33,6 +33,7 @@
 from define_test_project import _TestProject
 from define_test_project import _DynamicTestProject
 from define_dag_test_project import DagTestProject
+from define_aggregate_test_project import _AggregateTestProject
 
 
 @contextmanager
@@ -430,11 +431,7 @@
         project = self.mock_project(A)
         for job in project:
             job.doc.np = 3
-<<<<<<< HEAD
-            for next_op in project._next_operations([job]):
-=======
             for next_op in project._next_operations((job,)):
->>>>>>> f196cdd5
                 assert 'mpirun -np 3 python' in next_op.cmd
             break
 
@@ -453,32 +450,20 @@
 
         # test setting neither nranks nor omp_num_threads
         for job in project:
-<<<<<<< HEAD
-            for next_op in project._next_operations([job]):
-=======
             for next_op in project._next_operations((job,)):
->>>>>>> f196cdd5
                 assert next_op.directives['np'] == 1
 
         # test only setting nranks
         for i, job in enumerate(project):
             job.doc.nranks = i+1
-<<<<<<< HEAD
-            for next_op in project._next_operations([job]):
-=======
             for next_op in project._next_operations((job,)):
->>>>>>> f196cdd5
                 assert next_op.directives['np'] == next_op.directives['nranks']
             del job.doc['nranks']
 
         # test only setting omp_num_threads
         for i, job in enumerate(project):
             job.doc.omp_num_threads = i+1
-<<<<<<< HEAD
-            for next_op in project._next_operations([job]):
-=======
             for next_op in project._next_operations((job,)):
->>>>>>> f196cdd5
                 assert next_op.directives['np'] == next_op.directives['omp_num_threads']
             del job.doc['omp_num_threads']
 
@@ -487,11 +472,7 @@
             job.doc.omp_num_threads = i+1
             job.doc.nranks = i % 3 + 1
             expected_np = (i + 1) * (i % 3 + 1)
-<<<<<<< HEAD
-            for next_op in project._next_operations([job]):
-=======
             for next_op in project._next_operations((job,)):
->>>>>>> f196cdd5
                 assert next_op.directives['np'] == expected_np
 
     def test_copy_conditions(self):
@@ -525,13 +506,8 @@
         op3_ = project.operations['op3']
         op4_ = project.operations['op4']
         for job in project:
-<<<<<<< HEAD
-            assert not op3_._eligible([job])
-            assert not op4_._eligible([job])
-=======
             assert not op3_._eligible((job,))
             assert not op4_._eligible((job,))
->>>>>>> f196cdd5
 
         project.run(names=['op1'])
         for job in project:
@@ -539,15 +515,6 @@
             assert 'b' not in job.doc
             assert 'c' not in job.doc
             assert 'd' not in job.doc
-<<<<<<< HEAD
-            assert not op3_._eligible([job])
-            assert not op4_._eligible([job])
-
-        project.run(names=['op2'])
-        for job in project:
-            assert op3_._eligible([job])
-            assert op4_._eligible([job])
-=======
             assert not op3_._eligible((job,))
             assert not op4_._eligible((job,))
 
@@ -555,7 +522,6 @@
         for job in project:
             assert op3_._eligible((job,))
             assert op4_._eligible((job,))
->>>>>>> f196cdd5
 
         project.run()
         for job in project:
@@ -630,13 +596,8 @@
         project = self.mock_project()
         even_jobs = [job for job in project if job.sp.b % 2 == 0]
         for job in project:
-<<<<<<< HEAD
-            for i, op in enumerate(project._next_operations([job])):
-                assert op._jobs == [job]
-=======
             for i, op in enumerate(project._next_operations((job,))):
                 assert op._jobs == (job,)
->>>>>>> f196cdd5
                 if job in even_jobs:
                     assert op.name == ['op1', 'op2', 'op3'][i]
                 else:
@@ -649,19 +610,11 @@
             status = project.get_job_status(job)
             assert status['job_id'] == job.get_id()
             assert len(status['operations']) == len(project.operations)
-<<<<<<< HEAD
-            for op in project._next_operations([job]):
-                assert op.name in status['operations']
-                op_status = status['operations'][op.name]
-                assert op_status['eligible'] == project.operations[op.name]._eligible([job])
-                assert op_status['completed'] == project.operations[op.name]._complete([job])
-=======
             for op in project._next_operations((job,)):
                 assert op.name in status['operations']
                 op_status = status['operations'][op.name]
                 assert op_status['eligible'] == project.operations[op.name]._eligible((job,))
                 assert op_status['completed'] == project.operations[op.name]._complete((job,))
->>>>>>> f196cdd5
                 assert op_status['scheduler_status'] == JobStatus.unknown
 
     def test_project_status_homogeneous_schema(self):
@@ -707,11 +660,7 @@
     def test_script(self):
         project = self.mock_project()
         for job in project:
-<<<<<<< HEAD
-            script = project._script(project._next_operations([job]))
-=======
             script = project._script(project._next_operations((job,)))
->>>>>>> f196cdd5
             if job.sp.b % 2 == 0:
                 assert str(job) in script
                 assert 'echo "hello"' in script
@@ -731,11 +680,7 @@
             file.write("THIS IS A CUSTOM SCRIPT!\n")
             file.write("{% endblock %}\n")
         for job in project:
-<<<<<<< HEAD
-            script = project._script(project._next_operations([job]))
-=======
             script = project._script(project._next_operations((job,)))
->>>>>>> f196cdd5
             assert "THIS IS A CUSTOM SCRIPT" in script
             if job.sp.b % 2 == 0:
                 assert str(job) in script
@@ -798,11 +743,7 @@
         # The length of the list of operations grouped by job is equal
         # to the length of its set if and only if the operations are grouped
         # by job already:
-<<<<<<< HEAD
         jobs_order_none = [op for op, _ in groupby(ops, key=lambda op: op)]
-=======
-        jobs_order_none = [job._id for job, _ in groupby(ops, key=lambda op: op._jobs[0])]
->>>>>>> f196cdd5
         assert len(jobs_order_none) == len(set(jobs_order_none))
 
     def test_run(self, subtests):
@@ -969,11 +910,7 @@
         project = self.mock_project()
         operations = []
         for job in project:
-<<<<<<< HEAD
-            operations.extend(project._next_operations([job]))
-=======
             operations.extend(project._next_operations((job,)))
->>>>>>> f196cdd5
         assert len(list(MockScheduler.jobs())) == 0
         cluster_job_id = project._store_bundled(operations)
         with redirect_stderr(StringIO()):
@@ -1054,25 +991,15 @@
             if job not in even_jobs:
                 continue
             list(project.labels(job))
-<<<<<<< HEAD
-            next_op = list(project._next_operations([job]))[0]
-            assert next_op.name == 'op1'
-            assert next_op._jobs == [job]
-=======
             next_op = list(project._next_operations((job,)))[0]
             assert next_op.name == 'op1'
             assert next_op._jobs == (job,)
->>>>>>> f196cdd5
         with redirect_stderr(StringIO()):
             project.submit()
         assert len(list(MockScheduler.jobs())) == num_jobs_submitted
 
         for job in project:
-<<<<<<< HEAD
-            next_op = list(project._next_operations([job]))[0]
-=======
             next_op = list(project._next_operations((job,)))[0]
->>>>>>> f196cdd5
             assert next_op.get_status() == JobStatus.submitted
 
         MockScheduler.step()
@@ -1080,11 +1007,7 @@
         project._fetch_scheduler_status(file=StringIO())
 
         for job in project:
-<<<<<<< HEAD
-            next_op = list(project._next_operations([job]))[0]
-=======
             next_op = list(project._next_operations((job,)))[0]
->>>>>>> f196cdd5
             assert next_op.get_status() == JobStatus.queued
 
         MockScheduler.step()
@@ -1100,11 +1023,7 @@
         project = self.mock_project()
         operations = []
         for job in project:
-<<<<<<< HEAD
-            operations.extend(project._next_operations([job]))
-=======
             operations.extend(project._next_operations((job,)))
->>>>>>> f196cdd5
         assert len(list(MockScheduler.jobs())) == 0
         cluster_job_id = project._store_bundled(operations)
         stderr = StringIO()
@@ -1260,11 +1179,7 @@
                             op_lines.append(next(lines))
                         except StopIteration:
                             continue
-<<<<<<< HEAD
-                    for op in project._next_operations([job]):
-=======
                     for op in project._next_operations((job,)):
->>>>>>> f196cdd5
                         assert any(op.name in op_line for op_line in op_lines)
 
     def test_main_script(self):
@@ -1330,21 +1245,12 @@
         # For multiple operation groups and options
         for job in project:
             job_op1 = project.groups['group1']._create_submission_job_operation(
-<<<<<<< HEAD
-                project._entrypoint, dict(), [job])
-            script1 = project._script([job_op1])
-            assert 'run -o group1 -j {}'.format(job) in script1
-            job_op2 = project.groups['group2']._create_submission_job_operation(
-                project._entrypoint, dict(), [job])
-            script2 = project._script([job_op2])
-=======
                 project._entrypoint, dict(), (job,))
             script1 = project._script((job_op1,))
             assert 'run -o group1 -j {}'.format(job) in script1
             job_op2 = project.groups['group2']._create_submission_job_operation(
                 project._entrypoint, dict(), (job,))
             script2 = project._script((job_op2,))
->>>>>>> f196cdd5
             assert '--num-passes=2' in script2
 
     def test_directives_hierarchy(self):
@@ -1361,17 +1267,10 @@
             assert all([job_op.directives.get('omp_num_threads', 0) == 1 for job_op in job_ops])
             # Test run JobOperations
             job_ops = project.groups['group2']._create_run_job_operations(
-<<<<<<< HEAD
-                project._entrypoint, project._get_default_directives(), [job])
-            assert all([job_op.directives.get('omp_num_threads', 0) == 4 for job_op in job_ops])
-            job_ops = project.groups['op3']._create_run_job_operations(
-                project._entrypoint, project._get_default_directives(), [job])
-=======
                 project._entrypoint, project._get_default_directives(), (job,))
             assert all([job_op.directives.get('omp_num_threads', 0) == 4 for job_op in job_ops])
             job_ops = project.groups['op3']._create_run_job_operations(
                 project._entrypoint, project._get_default_directives(), (job,))
->>>>>>> f196cdd5
             assert all([job_op.directives.get('omp_num_threads', 0) == 1 for job_op in job_ops])
 
     def test_submission_aggregation(self):
@@ -1481,11 +1380,7 @@
         MockScheduler.reset()
         project = self.mock_project()
         operations = [project.groups['group1']._create_submission_job_operation(
-<<<<<<< HEAD
-            project._entrypoint, dict(), [job]) for job in project]
-=======
             project._entrypoint, dict(), (job,)) for job in project]
->>>>>>> f196cdd5
         assert len(list(MockScheduler.jobs())) == 0
         cluster_job_id = project._store_bundled(operations)
         with redirect_stderr(StringIO()):
@@ -1630,4 +1525,180 @@
 
 
 class TestGroupDynamicProjectMainInterface(TestProjectMainInterface):
-    project_class = _DynamicTestProject+    project_class = _DynamicTestProject
+
+
+class TestAggregationProjectMainInterface(TestProjectBase):
+    project_class = _AggregateTestProject
+    entrypoint = dict(
+        path=os.path.realpath(os.path.join(os.path.dirname(__file__),
+                              'define_aggregate_test_project.py'))
+    )
+
+    def mock_project(self):
+        project = self.project_class.get_project(root=self._tmp_dir.name)
+        for i in range(30):
+            project.open_job(dict(i=i)).init()
+        project._entrypoint = self.entrypoint
+        return project
+
+    def switch_to_cwd(self):
+        os.chdir(self.cwd)
+
+    @pytest.fixture(autouse=True)
+    def setup_main_interface(self, request):
+        self.project = self.mock_project()
+        self.cwd = os.getcwd()
+        os.chdir(self._tmp_dir.name)
+        request.addfinalizer(self.switch_to_cwd)
+
+    def call_subcmd(self, subcmd):
+        # Determine path to project module and construct command.
+        fn_script = inspect.getsourcefile(type(self.project))
+        _cmd = 'python {} {}'.format(fn_script, subcmd)
+        try:
+            with add_path_to_environment_pythonpath(os.path.abspath(self.cwd)):
+                with switch_to_directory(self.project.root_directory()):
+                    return subprocess.check_output(_cmd.split(), stderr=subprocess.DEVNULL)
+        except subprocess.CalledProcessError as error:
+            print(error, file=sys.stderr)
+            print(error.output, file=sys.stderr)
+            raise
+
+    def generate_job_ids(self, jobs, compressed=False):
+        # This method is used for the aggregate tests
+        jobs = list(jobs)
+        if compressed:
+            max_len = 3
+            min_len_unique_id = jobs[0]._project.min_len_unique_id()
+            if len(jobs) > max_len:
+                shown = list(jobs[:max_len-2]) + ['...'] + list(jobs[-1:])
+            else:
+                shown = jobs
+            return f"[#{len(jobs)}]" \
+                   f"({', '.join([str(element)[:min_len_unique_id] for element in shown])})"
+        else:
+            return ' '.join(map(str, jobs))
+
+    def test_main_run(self):
+        project = self.mock_project()
+        assert len(project)
+        for job in project:
+            assert not job.doc.get('sum', False)
+        self.call_subcmd('run -o agg_op1 -j {}'.format(
+            self.generate_job_ids(project)
+        ))
+        sum = 0
+        for job in project:
+            sum += job.sp.i
+
+        for job in project:
+            assert job.doc['sum'] == sum
+
+    def test_main_script(self):
+        project = self.mock_project()
+        assert len(project)
+        script_output = self.call_subcmd(
+            'script -o agg_op1 -j {}'.format(self.generate_job_ids(project))
+        ).decode().splitlines()
+        assert self.generate_job_ids(project, compressed=True) in '\n'.join(script_output)
+        assert '-o agg_op1' in '\n'.join(script_output)
+
+    def test_main_submit(self):
+        project = self.mock_project()
+        assert len(project)
+        # Assert that correct output for group submission is given
+        job_ids = self.generate_job_ids(project)
+        submit_output = self.call_subcmd(
+            'submit -j {} -o agg_op1 --pretend'.format(job_ids)
+        ).decode().splitlines()
+        output_string = '\n'.join(submit_output)
+        assert self.generate_job_ids(project, compressed=True) in output_string
+        assert 'run -o agg_op1 -j {}'.format(job_ids) in output_string
+
+
+class TestGroupAggregationProjectMainInterface(TestProjectBase):
+    project_class = _AggregateTestProject
+    entrypoint = dict(
+        path=os.path.realpath(os.path.join(os.path.dirname(__file__),
+                              'define_aggregate_test_project.py'))
+    )
+
+    def mock_project(self):
+        project = self.project_class.get_project(root=self._tmp_dir.name)
+        for i in range(30):
+            project.open_job(dict(i=i)).init()
+        project._entrypoint = self.entrypoint
+        return project
+
+    def switch_to_cwd(self):
+        os.chdir(self.cwd)
+
+    @pytest.fixture(autouse=True)
+    def setup_main_interface(self, request):
+        self.project = self.mock_project()
+        self.cwd = os.getcwd()
+        os.chdir(self._tmp_dir.name)
+        request.addfinalizer(self.switch_to_cwd)
+
+    def call_subcmd(self, subcmd):
+        # Determine path to project module and construct command.
+        fn_script = inspect.getsourcefile(type(self.project))
+        _cmd = 'python {} {}'.format(fn_script, subcmd)
+        try:
+            with add_path_to_environment_pythonpath(os.path.abspath(self.cwd)):
+                with switch_to_directory(self.project.root_directory()):
+                    return subprocess.check_output(_cmd.split(), stderr=subprocess.DEVNULL)
+        except subprocess.CalledProcessError as error:
+            print(error, file=sys.stderr)
+            print(error.output, file=sys.stderr)
+            raise
+
+    def generate_job_ids(self, jobs, compressed=False):
+        # This method is used for the aggregate tests
+        jobs = list(jobs)
+        if compressed:
+            max_len = 3
+            min_len_unique_id = jobs[0]._project.min_len_unique_id()
+            if len(jobs) > max_len:
+                shown = list(jobs[:max_len-2]) + ['...'] + list(jobs[-1:])
+            else:
+                shown = jobs
+            return f"[#{len(jobs)}]" \
+                   f"({', '.join([str(element)[:min_len_unique_id] for element in shown])})"
+        else:
+            return ' '.join(map(str, jobs))
+
+    def test_main_run(self):
+        project = self.mock_project()
+        assert len(project)
+        for job in project:
+            assert not job.doc.get('average', False)
+            assert not job.doc.get('test3', False)
+        self.call_subcmd('run -o group_agg -j {}'.format(
+            self.generate_job_ids(project)
+        ))
+        for job in project:
+            assert job.doc.get('average', False)
+            assert job.doc.get('test3', False)
+
+    def test_main_script(self):
+        project = self.mock_project()
+        assert len(project)
+        script_output = self.call_subcmd(
+            'script -o group_agg -j {}'.format(self.generate_job_ids(project))
+        ).decode().splitlines()
+        assert self.generate_job_ids(project, compressed=True) in '\n'.join(script_output)
+        assert '-o group_agg' in '\n'.join(script_output)
+
+    def test_main_submit(self):
+        project = self.mock_project()
+        assert len(project)
+        # Assert that correct output for group submission is given
+        job_ids = self.generate_job_ids(project)
+        submit_output = self.call_subcmd(
+            'submit -j {} -o group_agg --pretend'.format(job_ids)
+        ).decode().splitlines()
+        output_string = '\n'.join(submit_output)
+        assert self.generate_job_ids(project, compressed=True) in output_string
+        assert 'run -o group_agg -j {}'.format(job_ids) in output_string