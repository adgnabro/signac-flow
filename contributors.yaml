--- conflicted
+++ resolved
@@ -63,8 +63,6 @@
     given-names: "Matthew  W."
     affiliation: "Vanderbilt University"
     orcid: "https://orcid.org/0000-0002-1460-3983"
-<<<<<<< HEAD
-=======
   -
     family-names: Moran
     given-names: Shannon
@@ -74,5 +72,4 @@
     family-names: Melle
     given-names: Yannah
     affiliation: "University of Michigan"
->>>>>>> 60087ef1
 ...